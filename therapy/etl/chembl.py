"""This module defines the ChEMBL ETL methods."""
import logging
import os
import shutil
import sqlite3

import chembl_downloader
import bioversions

from therapy.etl.base import Base
<<<<<<< HEAD
from therapy.schemas import SourceName, NamespacePrefix, ApprovalStatus, \
=======
from therapy import PROJECT_ROOT
from therapy.schemas import SourceName, NamespacePrefix, ApprovalRating, \
>>>>>>> 0bdf8928
    SourceMeta


logger = logging.getLogger("therapy")
logger.setLevel(logging.DEBUG)


class ChEMBL(Base):
    """Class for ChEMBL ETL methods."""

    def _download_data(self) -> None:
        """Download latest ChEMBL database file from EBI."""
        logger.info("Retrieving source data for ChEMBL")
        os.environ["PYSTOW_HOME"] = str(self._src_dir.parent.absolute())
        tmp_path = chembl_downloader.download_extract_sqlite()
        shutil.move(tmp_path, self._src_dir)
        shutil.rmtree(tmp_path.parent.parent.parent)
        logger.info("Successfully retrieved source data for ChEMBL")

    def _extract_data(self) -> None:
        """Extract data from the ChEMBL source."""
        super()._extract_data()
        conn = sqlite3.connect(self._src_file)
        conn.row_factory = sqlite3.Row
        self._conn = conn
        self._cursor = conn.cursor()

    def _transform_data(self) -> None:
        """Transform SQLite data to temporary JSON."""
        self._create_dictionary_synonyms_table()
        self._create_trade_names_table()
        self._create_temp_table()

        self._cursor.execute("DROP TABLE DictionarySynonyms;")
        self._cursor.execute("DROP TABLE TradeNames;")

        self._load_json()
        self._conn.commit()
        self._conn.close()

    def _create_dictionary_synonyms_table(self) -> None:
        """Create temporary table to store drugs and their synonyms."""
        create_dictionary_synonyms_table = f"""
            CREATE TEMPORARY TABLE DictionarySynonyms AS
            SELECT
                md.molregno,
                '{NamespacePrefix.CHEMBL.value}:'||md.chembl_id as chembl_id,
                md.pref_name,
                md.max_phase,
                md.withdrawn_flag,
                group_concat(
                    ms.synonyms, '||')as synonyms
            FROM molecule_dictionary md
            LEFT JOIN molecule_synonyms ms USING(molregno)
            GROUP BY md.molregno
            UNION ALL
            SELECT
                md.molregno,
                '{NamespacePrefix.CHEMBL.value}:'||md.chembl_id as chembl_id,
                md.pref_name,
                md.max_phase,
                md.withdrawn_flag,
                group_concat(
                    ms.synonyms, '||') as synonyms
            FROM molecule_synonyms ms
            LEFT JOIN molecule_dictionary md USING(molregno)
            WHERE md.molregno IS NULL
            GROUP BY md.molregno
        """
        self._cursor.execute(create_dictionary_synonyms_table)

    def _create_trade_names_table(self) -> None:
        """Create temporary table to store trade name data."""
        create_trade_names_table = """
            CREATE TEMPORARY TABLE TradeNames AS
            SELECT
                f.molregno,
                f.product_id,
                group_concat(
                    p.trade_name, '||') as trade_names
            FROM formulations f
            LEFT JOIN products p
                ON f.product_id = p.product_id
            GROUP BY f.molregno;
        """
        self._cursor.execute(create_trade_names_table)

    def _create_temp_table(self) -> None:
        """Create temporary table to store therapies data."""
        create_temp_table = """
            CREATE TEMPORARY TABLE temp(concept_id, label, approval_rating,
                                        src_name, trade_names, aliases);
        """
        self._cursor.execute(create_temp_table)

        insert_temp = f"""
            INSERT INTO temp(concept_id, label, approval_rating, src_name,
                             trade_names, aliases)
            SELECT
                ds.chembl_id,
                ds.pref_name,
                CASE
                    WHEN ds.withdrawn_flag
                        THEN '{ApprovalRating.CHEMBL_WITHDRAWN.value}'
                    WHEN ds.max_phase == 0
                        THEN '{ApprovalRating.CHEMBL_0.value}'
                    WHEN ds.max_phase == 1
                        THEN '{ApprovalRating.CHEMBL_1.value}'
                    WHEN ds.max_phase == 2
                        THEN '{ApprovalRating.CHEMBL_2.value}'
                    WHEN ds.max_phase ==3
                        THEN '{ApprovalRating.CHEMBL_3.value}'
                    WHEN ds.max_phase == 4
                        THEN '{ApprovalRating.CHEMBL_4.value}'
                    ELSE
                        '{None}'
                END,
                '{SourceName.CHEMBL.value}',
                t.trade_names,
                ds.synonyms
            FROM DictionarySynonyms ds
            LEFT JOIN TradeNames t USING(molregno)
            GROUP BY ds.molregno
            UNION ALL
            SELECT
                ds.chembl_id,
                ds.pref_name,
                CASE
                    WHEN ds.withdrawn_flag
                        THEN '{ApprovalRating.CHEMBL_WITHDRAWN.value}'
                    WHEN ds.max_phase == 0
                        THEN '{ApprovalRating.CHEMBL_0.value}'
                    WHEN ds.max_phase == 1
                        THEN '{ApprovalRating.CHEMBL_1.value}'
                    WHEN ds.max_phase == 2
                        THEN '{ApprovalRating.CHEMBL_2.value}'
                    WHEN ds.max_phase ==3
                        THEN '{ApprovalRating.CHEMBL_3.value}'
                    WHEN ds.max_phase == 4
                        THEN '{ApprovalRating.CHEMBL_4.value}'
                    ELSE
                        '{None}'
                END,
                '{SourceName.CHEMBL.value}',
                t.trade_names,
                ds.synonyms
            FROM TradeNames t
            LEFT JOIN DictionarySynonyms ds USING(molregno)
            WHERE ds.molregno IS NULL
            GROUP BY ds.molregno;
        """
        self._cursor.execute(insert_temp)

    def _load_json(self) -> None:
        """Load ChEMBL data into database."""
        chembl_data = """
            SELECT
                concept_id,
                label,
                approval_rating,
                src_name,
                trade_names,
                aliases
            FROM temp;
        """
        result = [dict(row) for row in
                  self._cursor.execute(chembl_data).fetchall()]
        self._cursor.execute("DROP TABLE temp;")

        for record in result:
            for attr in ["aliases", "trade_names"]:
                if attr in record and record[attr]:
                    record[attr] = record[attr].split("||")
            self._load_therapy(record)

    def _load_meta(self) -> None:
        """Add ChEMBL metadata."""
        metadata = SourceMeta(data_license="CC BY-SA 3.0",
                              data_license_url="https://creativecommons.org/licenses/by-sa/3.0/",  # noqa: E501
                              version=self._version,
                              data_url=bioversions.resolve("chembl").homepage,
                              rdp_url="http://reusabledata.org/chembl.html",
                              data_license_attributes={
                                  "non_commercial": False,
                                  "share_alike": True,
                                  "attribution": True
                              })
        params = dict(metadata)
        params["src_name"] = SourceName.CHEMBL.value
        self.database.metadata.put_item(Item=params)<|MERGE_RESOLUTION|>--- conflicted
+++ resolved
@@ -8,12 +8,7 @@
 import bioversions
 
 from therapy.etl.base import Base
-<<<<<<< HEAD
-from therapy.schemas import SourceName, NamespacePrefix, ApprovalStatus, \
-=======
-from therapy import PROJECT_ROOT
 from therapy.schemas import SourceName, NamespacePrefix, ApprovalRating, \
->>>>>>> 0bdf8928
     SourceMeta
 
 
