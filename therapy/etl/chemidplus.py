"""ETL methods for ChemIDPlus® source.

Courtesy of the U.S. National Library of Medicine.
"""
from .base import Base
from typing import List, Dict
from therapy import PROJECT_ROOT
from therapy.schemas import Drug, NamespacePrefix, Meta, SourceName, \
    DataLicenseAttributes
from pathlib import Path
from ftplib import FTP
import xml.etree.ElementTree as ET
import logging
from boto3.dynamodb.table import BatchWriter
import re


logger = logging.getLogger('therapy')
logger.setLevel(logging.DEBUG)


TAGS_REGEX = r' \[.*\]'


class ChemIDplus(Base):
    """Core ChemIDplus ETL class."""

    def __init__(self,
                 database,
                 data_path: Path = PROJECT_ROOT / 'data' / 'chemidplus',
                 src_server: str = 'ftp.nlm.nih.gov',
                 src_dir_path: str = 'nlmdata/.chemidlease/',
                 src_fname: str = 'CurrentChemID.xml'):
        """Initialize class instance.

        :param therapy.database.Database database: database instance to use
        :param Path data_path: path to chemidplus subdirectory in application
            data folder
        :param str src_server: The NLM domain
        :param str src_dir_path: The directory to the chemidplus release
        :param str src_fname: name of file as stored in src_dir.

        If the source file is provided locally in the data_path directory,
        it's unnecessary to provide `src_dir` and `src_fname` args.
        """
        self.database = database
        self._data_path = data_path
        self._src_server = src_server
        self._src_dir_path = src_dir_path
        self._src_fname = src_fname
        self._added_ids = []

    def perform_etl(self) -> List[str]:
        """Public-facing method to initiate ETL procedures on given data.

        :return: List of concept IDs which were successfully processed and
            uploaded.
        """
        self._extract_data()
        self._load_meta()
        self._transform_data()
        return self._added_ids

    def _download_data(self, data_path: Path):
        """Download source data from default location."""
        logger.info('Downloading ChemIDplus data...')
        outfile_path = data_path / self._src_fname
        try:
            with FTP(self._src_server) as ftp:
                ftp.login()
                logger.debug('FTP login successful.')
                ftp.cwd(self._src_dir_path)
                with open(outfile_path, 'wb') as fp:
                    ftp.retrbinary(f'RETR {self._src_fname}', fp.write)
            logger.info('Downloaded ChemIDplus source file.')
        except TimeoutError:
            logger.error('Connection to EBI FTP server timed out.')
        date = ET.parse(outfile_path).getroot().attrib['date']
        version = date.replace('-', '')
        outfile_path.rename(data_path / f'chemidplus_{version}.xml')
        logger.info('Finished downloading ChemIDplus data')

    def _extract_data(self):
        """Acquire ChemIDplus dataset.

        :arg pathlib.Path data_path: directory containing source data
        """
        self._data_path.mkdir(exist_ok=True, parents=True)
        dir_files = list(self._data_path.iterdir())

        if len(dir_files) == 0:
            file = self._get_file(self._data_path)
        else:
            file = sorted([f for f in dir_files
                           if f.name.startswith('chemidplus')])
            if not file:
                file = self._get_file(self._data_path)

        self._data_src = file[-1]
        self._version = self._data_src.stem.split('_')[1]

    def _get_file(self, data_dir):
<<<<<<< HEAD
        self._download_data(data_dir)
=======
        self._download_data(self._data_path)
>>>>>>> 222ca6dd
        dir_files = list(data_dir.iterdir())
        return sorted([f for f in dir_files
                       if f.name.startswith('chemidplus')])

    def _transform_data(self):
        """Open dataset and prepare for loading into database."""
        tree = ET.parse(self._data_src)
        root = tree.getroot()
        with self.database.therapies.batch_writer() as batch:
            for chemical in root:
                if 'displayName' not in chemical.attrib:
                    continue

                # initial setup and get label
                display_name = chemical.attrib['displayName']
                if not display_name or not re.search(TAGS_REGEX, display_name):
                    continue
                label = re.sub(TAGS_REGEX, '', display_name)
                params = {
                    'label': label
                }

                # get concept ID
                reg_no = chemical.find('NumberList').find("CASRegistryNumber")
                if not reg_no:
                    continue
                params['concept_id'] = f'{NamespacePrefix.CASREGISTRY.value}:{reg_no.text}'  # noqa: E501

                # get aliases
                aliases = []
                label_l = label.lower()
                name_list = chemical.find('NameList')
                if name_list:
                    for name in name_list.findall('NameOfSubstance'):
                        text = name.text
                        if text != display_name and text.lower() != label_l:
                            aliases.append(re.sub(TAGS_REGEX, '', text))
                params['aliases'] = aliases

                # get other_ids and xrefs
                params['other_identifiers'] = list()
                params['xrefs'] = list()
                locator_list = chemical.find('LocatorList')
                if locator_list:
                    for loc in locator_list.findall('InternetLocator'):
                        if loc.text == 'DrugBank':
                            db = f'{NamespacePrefix.DRUGBANK.value}:{loc.attrib["url"].split("/")[-1]}'  # noqa: E501
                            params['other_identifiers'].append(db)
                        elif loc.text == 'FDA SRS':
                            fda = f'{NamespacePrefix.FDA.value}:{loc.attrib["url"].split("/")[-1]}'  # noqa: E501
                            params['xrefs'].append(fda)

                # double-check and load full record
                assert Drug(**params)
                self._load_record(batch, params)

    def _load_record(self, batch: BatchWriter, record: Dict):
        """Load individual record into database.

        :param boto3.dynamodb.table.BatchWriter batch: dynamodb batch writer
            instance
        :param therapy.schemas.Drug record: complete drug record to upload
        """
        concept_id_l = record['concept_id'].lower()
        for alias in {a.lower() for a in record['aliases']}:
            batch.put_item(Item={
                'label_and_type': f'{alias}##alias',
                'concept_id': concept_id_l,
                'src_name': SourceName.CHEMIDPLUS.value
            })
        if 'label' in record:
            batch.put_item(Item={
                'label_and_type': f'{record["label"].lower()}##label',
                'concept_id': concept_id_l,
                'src_name': SourceName.CHEMIDPLUS.value
            })
        record['src_name'] = SourceName.CHEMIDPLUS.value
        record['label_and_type'] = f'{concept_id_l}##identity'
        batch.put_item(Item=record)
        self._added_ids.append(record['concept_id'])

    def _load_meta(self):
        """Add source metadata."""
        meta = Meta(data_license="custom",
                    data_license_url="https://www.nlm.nih.gov/databases/download/terms_and_conditions.html",  # noqa: E501
                    version=self._version,
                    data_url="ftp://ftp.nlm.nih.gov/nlmdata/.chemidlease/",
                    rdp_url=None,
                    data_license_attributes=DataLicenseAttributes(
                        non_commercial=False,
                        share_alike=False,
                        attribution=True
                    ))
        item = dict(meta)
        item['src_name'] = SourceName.CHEMIDPLUS.value
        self.database.metadata.put_item(Item=item)<|MERGE_RESOLUTION|>--- conflicted
+++ resolved
@@ -100,11 +100,7 @@
         self._version = self._data_src.stem.split('_')[1]
 
     def _get_file(self, data_dir):
-<<<<<<< HEAD
-        self._download_data(data_dir)
-=======
         self._download_data(self._data_path)
->>>>>>> 222ca6dd
         dir_files = list(data_dir.iterdir())
         return sorted([f for f in dir_files
                        if f.name.startswith('chemidplus')])
