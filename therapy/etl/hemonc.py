"""Provide ETL methods for HemOnc.org data."""
from pathlib import Path
from typing import Dict, Tuple
import csv
import logging

from disease.query import QueryHandler as DiseaseNormalizer

from therapy import DownloadException, PROJECT_ROOT
from therapy.database import Database
from therapy.schemas import NamespacePrefix, SourceMeta, SourceName, \
    ApprovalStatus
from therapy.etl.base import Base


logger = logging.getLogger("therapy")
logger.setLevel(logging.DEBUG)


class HemOnc(Base):
    """Docstring"""

    def __init__(self, database: Database,
                 data_path: Path = PROJECT_ROOT / "data"):
        """Initialize HemOnc instance.

        :param therapy.database.Database database: application database
        :param Path data_path: path to normalizer data directory
        """
        super().__init__(database, data_path)
        self.disease_normalizer = DiseaseNormalizer(self.database.endpoint_url)

    def _download_data(self) -> None:
        """Download HemOnc.org source data.

        Raises download exception for now -- HTTP authorization may be
        possible?
        """
        raise DownloadException("No download for HemOnc data available -- "
                                "must place manually in data/ directory.")

    def _extract_data(self) -> None:
        """Get source files from data directory."""
        self._src_data_dir.mkdir(exist_ok=True, parents=True)
        self._src_files = []
        for item_type in ("concepts", "rels", "synonyms"):
            src_file_prefix = f"hemonc_{item_type}_"
            dir_files = [f for f in self._src_data_dir.iterdir()
                         if f.name.startswith(src_file_prefix)]
            if len(dir_files) == 0:
                self._download_data()
                dir_files = [f for f in self._src_data_dir.iterdir()
                             if f.name.startswith(src_file_prefix)]
            self._src_files.append(sorted(dir_files, reverse=True)[0])
        self._version = self._src_files[0].stem.split("_", 2)[-1]

    def _load_meta(self) -> None:
        """Add HemOnc metadata."""
        meta = {
            "data_license": "CC BY 4.0",
            "data_license_url": "https://creativecommons.org/licenses/by/4.0/legalcode",  # noqa: E501
            "version": self._version,
            "data_url": "https://dataverse.harvard.edu/dataset.xhtml?persistentId=doi:10.7910/DVN/9CY9C6",  # noqa: E501
            "rdp_url": None,
            "data_license_attributes": {
                "non_commercial": False,
                "share_alike": False,
                "attribution": True,
            },
        }
        assert SourceMeta(**meta)
        meta["src_name"] = SourceName.HEMONC.value
        self.database.metadata.put_item(Item=meta)

    def _get_concepts(self) -> Tuple[Dict, Dict, Dict]:
        """Get therapy, brand name, and disease concepts from concepts file.
        :return: Tuple of dicts mapping ID to object for each type of concept
        """
        therapies = {}  # hemonc id -> record
        brand_names = {}  # hemonc id -> brand name
        conditions = {}  # hemonc id -> condition name

        concepts_file = open(self._src_files[0], "r")
        concepts_reader = csv.reader(concepts_file)
        next(concepts_reader)  # skip header
        for row in concepts_reader:
            if row[6]:
                continue  # skip if deprecated/invalid

            row_type = row[2]
            if row_type == "Component":
                concept_id = f"{NamespacePrefix.HEMONC.value}:{row[3]}"
                therapies[row[3]] = {
                    "concept_id": concept_id,
                    "label": row[0],
                    "trade_names": [],
                    "aliases": [],
                    "xrefs": [],
                }
            elif row_type == "Brand Name":
                brand_names[row[3]] = row[0]
            elif row_type == "Condition":
                conditions[row[3]] = row[0]
        concepts_file.close()

        return therapies, brand_names, conditions

    @staticmethod
    def _id_to_yr(hemonc_id: str) -> int:
        """Get year from HemOnc ID corresponding to year concept.
        :param str hemonc_id: HemOnc ID to get year for
        :return: int representing year. Raises TypeError if HemOnc ID not
            valid.
        """
        id_int = int(hemonc_id)
        if id_int == 780:
            return 9999
        elif id_int == 48349:
            return 2020
        elif id_int == 5963:
            return 2021
        elif id_int < 699 or id_int > 780:
            raise TypeError("ID not a valid HemOnc year concept")
        else:
            return id_int + 1240

    def _get_rels(self, therapies: Dict, brand_names: Dict,
                  conditions: Dict) -> Dict:
        """Gather relations to provide associations between therapies, brand
        names, and conditions.

        :param dict therapies: mapping from IDs to therapy concepts
        :param dict brand_names: mapping from IDs to therapy brand names
        :param dict conditions: mapping from IDs to disease conditions
        :return: therapies dict updated with brand names and conditions
        """
        rels_file = open(self._src_files[1], "r")
        rels_reader = csv.reader(rels_file)
        next(rels_reader)  # skip header

        for row in rels_reader:
            rel_type = row[4]
            hemonc_id = row[0]
            record = therapies.get(hemonc_id)

            if record is None:
                continue  # skip non-drug items

            if rel_type == "Maps to":
                src_raw = row[3]
                if src_raw == "RxNorm":
                    xref = f"{NamespacePrefix.RXNORM.value}:{row[1]}"
                    record["xrefs"].append(xref)
                elif src_raw == "RxNorm Extension":
                    continue  # skip
                else:
                    logger.warning(f"Unrecognized `Maps To` source: {src_raw}")

            elif rel_type == "Has brand name":
                record["trade_names"].append(brand_names[row[1]])

            elif rel_type == "Was FDA approved yr":
                try:
                    year = self._id_to_yr(row[1])
                except TypeError:
                    logger.error(f"Failed parse of FDA approval year ID "
                                 f"{row[1]} for HemOnc ID {row[0]}")
                    continue
                if year == 9999:
                    logger.warning(f"HemOnc ID {row[0]} has FDA approval year"
                                   f" 9999")
<<<<<<< HEAD
                record['approval_status'] = ApprovalStatus.HEMONC_APPROVED
                if 'approval_year' in record:
                    record['approval_year'].append(year)
=======
                record["approval_status"] = ApprovalStatus.APPROVED
                if "approval_year" in record:
                    record["approval_year"].append(year)
>>>>>>> 3d54c0a9
                else:
                    record["approval_year"] = [year]

            elif rel_type == "Has FDA indication":
                label = conditions[row[1]]
                norm_response = self.disease_normalizer.search_groups(label)
                if norm_response["match_type"] > 0:
                    ncit_id = norm_response["disease_descriptor"]["disease_id"]
                else:
                    ncit_id = ""
                    logger.warning(f"Normalization of condition id: {row[1]}"
                                   f", {label}, failed.")
                hemonc_concept_id = f"{NamespacePrefix.HEMONC.value}:{row[1]}"  # noqa: E501
                indication = [hemonc_concept_id, label, ncit_id]
                if "fda_indication" in record:
                    record["fda_indication"].append(indication)
                else:
                    record["fda_indication"] = [indication]

        rels_file.close()
        return therapies

    def _get_synonyms(self, therapies: Dict) -> Dict:
        """Gather synonym entries and associate with therapy concepts.

        :param dict therapies: mapping of IDs to therapy objects
        :return: therapies dict with synonyms added as aliases
        """
        synonyms_file = open(self._src_files[2], "r")
        synonyms_reader = csv.reader(synonyms_file)
        next(synonyms_reader)
        for row in synonyms_reader:
            therapy_code = row[1]
            if therapy_code in therapies:
                therapy = therapies[therapy_code]
                alias = row[0]
                if alias != therapy.get("label"):
                    therapies[therapy_code]["aliases"].append(row[0])
        synonyms_file.close()
        return therapies

    def _transform_data(self) -> None:
        """Prepare dataset for loading into normalizer database."""
        therapies, brand_names, conditions = self._get_concepts()
        therapies = self._get_rels(therapies, brand_names, conditions)
        therapies = self._get_synonyms(therapies)

        for therapy in therapies.values():
            self._load_therapy(therapy)<|MERGE_RESOLUTION|>--- conflicted
+++ resolved
@@ -169,15 +169,9 @@
                 if year == 9999:
                     logger.warning(f"HemOnc ID {row[0]} has FDA approval year"
                                    f" 9999")
-<<<<<<< HEAD
-                record['approval_status'] = ApprovalStatus.HEMONC_APPROVED
-                if 'approval_year' in record:
-                    record['approval_year'].append(year)
-=======
-                record["approval_status"] = ApprovalStatus.APPROVED
+                record["approval_status"] = ApprovalStatus.HEMONC_APPROVED
                 if "approval_year" in record:
                     record["approval_year"].append(year)
->>>>>>> 3d54c0a9
                 else:
                     record["approval_year"] = [year]
 
