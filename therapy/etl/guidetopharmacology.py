"""Module for Guide to PHARMACOLOGY ETL methods."""
from typing import Optional, Dict, Any, List, Union
import csv
import html

import requests

<<<<<<< HEAD
from therapy import logger
from therapy.schemas import SourceMeta, SourceName, NamespacePrefix, ApprovalStatus
=======
from therapy import logger, PROJECT_ROOT, DownloadException
from therapy.database import Database
from therapy.schemas import SourceMeta, SourceName, NamespacePrefix, \
    ApprovalRating
>>>>>>> 0bdf8928
from therapy.etl.base import Base


class GuideToPHARMACOLOGY(Base):
    """Class for Guide to PHARMACOLOGY ETL methods."""

    _ligands_data_url: str = "https://www.guidetopharmacology.org/DATA/ligands.tsv"
    _ligand_mapping_data_url: str = "https://www.guidetopharmacology.org/DATA/ligand_id_mapping.tsv"  # noqa: E501

    def _download_data(self) -> None:
        """Download the latest version of Guide to PHARMACOLOGY."""
        logger.info("Retrieving source data for Guide to PHARMACOLOGY")
        if not self._src_ligands_file.exists():
            self._http_download(self._ligands_data_url, self._src_ligands_file)
            assert self._src_ligands_file.exists()
        if not self._src_mappings_file.exists():
            self._http_download(self._ligand_mapping_data_url, self._src_mappings_file)
            assert self._src_mappings_file.exists()
        logger.info("Successfully retrieved source data for Guide to PHARMACOLOGY")

    def _download_file(self, file_url: str, fn: str) -> None:
        """Download individual data file.

        :param str file_url: Data url for file
        :param str fn: File name
        """
        r = requests.get(file_url)
        if r.status_code == 200:
            prefix = SourceName.GUIDETOPHARMACOLOGY.value.lower()
            path = self._src_dir / f"{prefix}_{fn}_{self._version}.tsv"
            if fn == "ligands":
                self._ligands_file = path
            else:
                self._ligand_id_mapping_file = path
            with open(str(path), "wb") as f:
                f.write(r.content)

    def _extract_data(self) -> None:
        """Gather GtoPdb source files."""
        self._src_dir.mkdir(exist_ok=True, parents=True)
        self._version = self.get_latest_version()
        prefix = SourceName.GUIDETOPHARMACOLOGY.value.lower()
        self._src_ligands_file = self._src_dir / f"{prefix}_ligands_{self._version}.tsv"
        self._src_mappings_file = self._src_dir / f"{prefix}_ligand_id_mapping_{self._version}.tsv"  # noqa: E501
        if not (self._src_ligands_file.exists() and self._src_mappings_file.exists()):
            self._download_data()
            assert self._src_ligands_file.exists()
            assert self._src_mappings_file.exists()

    def _transform_data(self) -> None:
        """Transform Guide To PHARMACOLOGY data."""
        data: Dict[str, Any] = dict()
        self._transform_ligands(data)
        self._transform_ligand_id_mappings(data)
        for param in data.values():
            self._load_therapy(param)

    def _transform_ligands(self, data: Dict) -> None:
        """Transform ligands data file and add this data to `data`.

        :param dict data: Transformed data
        """
        with open(self._ligands_file, "r") as f:
            rows = csv.reader(f, delimiter="\t")
            next(rows)

            for row in rows:
                params: Dict[str, Union[List[str], str]] = {
                    "concept_id":
                        f"{NamespacePrefix.GUIDETOPHARMACOLOGY.value}:{row[0]}",
                    "label": row[1],
                    "src_name": SourceName.GUIDETOPHARMACOLOGY.value
                }

                approval_rating = self._set_approval_rating(row[4], row[5])
                if approval_rating:
                    params["approval_rating"] = approval_rating

                associated_with = list()
                aliases = list()
                if row[8]:
                    associated_with.append(f"{NamespacePrefix.PUBCHEMSUBSTANCE.value}:{row[8]}")  # noqa: E501
                if row[9]:
                    associated_with.append(f"{NamespacePrefix.PUBCHEMCOMPOUND.value}:{row[9]}")  # noqa: E501
                if row[10]:
                    associated_with.append(f"{NamespacePrefix.UNIPROT.value}:{row[10]}")
                if row[11]:
                    # IUPAC
                    aliases.append(row[11])
                if row[12]:
                    # International Non-proprietary Name assigned by the WHO
                    aliases.append(row[12])
                if row[13]:
                    # synonyms
                    synonyms = row[13].split("|")
                    for s in synonyms:
                        if "&" in s and ";" in s:
                            name_code = s[s.index("&"):s.index(";") + 1]
                            if name_code.lower() in ["&reg;", "&trade;"]:
                                # Remove trademark symbols to allow for search
                                s = s.replace(name_code, "")
                            s = html.unescape(s)
                        aliases.append(s)
                if row[15]:
                    associated_with.append(f"{NamespacePrefix.INCHIKEY.value}:{row[15]}")  # noqa: E501

                if associated_with:
                    params["associated_with"] = associated_with
                if aliases:
                    params["aliases"] = aliases

                data[params["concept_id"]] = params

    def _transform_ligand_id_mappings(self, data: Dict) -> None:
        """Transform ligand_id_mappings and add this data to `data`
        All ligands found in this file should already be in data

        :param dict data: Transformed data
        """
        with open(self._ligand_id_mapping_file.absolute(), "r") as f:
            rows = csv.reader(f, delimiter="\t")
            for row in rows:
                concept_id = f"{NamespacePrefix.GUIDETOPHARMACOLOGY.value}:{row[0]}"

                if concept_id not in data:
                    logger.debug(f"{concept_id} not in ligands")
                    continue
                params = data[concept_id]
                xrefs = list()
                associated_with = params.get("associated_with", [])
                if row[6]:
                    xrefs.append(f"{NamespacePrefix.CHEMBL.value}:{row[6]}")
                if row[7]:
                    # CHEBI
                    associated_with.append(row[7])
                if row[11]:
                    xrefs.append(f"{NamespacePrefix.CASREGISTRY.value}:{row[11]}")
                if row[12]:
                    xrefs.append(f"{NamespacePrefix.DRUGBANK.value}:{row[12]}")
                if row[13]:
                    associated_with.append(f"{NamespacePrefix.DRUGCENTRAL.value}:{row[13]}")  # noqa: E501

                if xrefs:
                    params["xrefs"] = xrefs
                if associated_with:
                    params["associated_with"] = associated_with

    def _set_approval_rating(self, approved: str,
                             withdrawn: str) -> Optional[str]:
        """Set approval rating value.

        :param str approved: The drug is or has in the past been approved for human
            clinical use by a regulatory agency
        :param str withdrawn: The drug is no longer approved for its original clinical
            use in one or more countries
        :return: Approval rating
        """
        if approved and not withdrawn:
            approval_rating: Optional[str] = ApprovalRating.GTOPDB_APPROVED.value
        elif withdrawn:
            approval_rating = ApprovalRating.GTOPDB_WITHDRAWN.value
        else:
            approval_rating = None
        return approval_rating

    def _load_meta(self) -> None:
        """Load Guide to PHARMACOLOGY metadata to database."""
        meta = SourceMeta(
            data_license="CC BY-SA 4.0",
            data_license_url="https://creativecommons.org/licenses/by-sa/4.0/",
            version=self._version,
            data_url="https://www.guidetopharmacology.org/download.jsp",
            rdp_url=None,
            data_license_attributes={
                "non_commercial": False,
                "share_alike": True,
                "attribution": True,
            }
        )
        params = dict(meta)
        params["src_name"] = SourceName.GUIDETOPHARMACOLOGY.value
        self.database.metadata.put_item(Item=params)<|MERGE_RESOLUTION|>--- conflicted
+++ resolved
@@ -5,15 +5,8 @@
 
 import requests
 
-<<<<<<< HEAD
 from therapy import logger
-from therapy.schemas import SourceMeta, SourceName, NamespacePrefix, ApprovalStatus
-=======
-from therapy import logger, PROJECT_ROOT, DownloadException
-from therapy.database import Database
-from therapy.schemas import SourceMeta, SourceName, NamespacePrefix, \
-    ApprovalRating
->>>>>>> 0bdf8928
+from therapy.schemas import SourceMeta, SourceName, NamespacePrefix, ApprovalRating
 from therapy.etl.base import Base
 
 
