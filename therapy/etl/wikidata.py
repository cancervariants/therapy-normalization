--- conflicted
+++ resolved
@@ -80,21 +80,11 @@
 
     def _download_data(self) -> None:
         """Download latest Wikidata source dump."""
-<<<<<<< HEAD
         _logger.info("Retrieving source data for Wikidata")
         query_results = execute_sparql_query(SPARQL_QUERY)
         if query_results is None:
             raise DownloadException("Wikidata SPARQL query returned no results")
-        else:
-            data = query_results["results"]["bindings"]
-=======
-        logger.info("Retrieving source data for Wikidata")
-
-        medicine_query_results = execute_sparql_query(SPARQL_QUERY)
-        if medicine_query_results is None:
-            raise DownloadException("Wikidata medicine SPARQL query failed")
-        results = medicine_query_results["results"]["bindings"]
->>>>>>> fb545a5a
+        results = query_results["results"]["bindings"]
 
         transformed_data = []
         for item in results:
