"""This module defines the DrugBank ETL methods."""
from therapy import PROJECT_ROOT
from therapy.schemas import SourceName, NamespacePrefix, ApprovalStatus, Meta
from therapy.etl.base import IDENTIFIER_PREFIXES, Base
from therapy.database import Database
import logging
from lxml import etree
<<<<<<< HEAD
from typing import List
from pathlib import Path
=======
import requests
from requests.auth import HTTPBasicAuth
from os import environ
import zipfile
import shutil
from io import BytesIO
>>>>>>> d811adaf

logger = logging.getLogger('therapy')
logger.setLevel(logging.DEBUG)

DRUGBANK_IDENTIFIER_PREFIXES = {
    'ChEBI': NamespacePrefix.CHEBI.value,
    'ChEMBL': NamespacePrefix.CHEMBL.value,
    'PubChem Compound': NamespacePrefix.PUBCHEMCOMPOUND.value,
    'PubChem Substance': NamespacePrefix.PUBCHEMSUBSTANCE.value,
    'KEGG Compound': NamespacePrefix.KEGGCOMPOUND.value,
    'KEGG Drug': NamespacePrefix.KEGGDRUG.value,
    'ChemSpider': NamespacePrefix.CHEMSPIDER.value,
    'BindingDB': NamespacePrefix.BINDINGDB.value,
    'PharmGKB': NamespacePrefix.PHARMGKB.value,
    'ZINC': NamespacePrefix.ZINC.value,
    'RxCUI': NamespacePrefix.RXNORM.value,
    'PDB': NamespacePrefix.PDB.value,
    'Therapeutic Targets Database': NamespacePrefix.THERAPEUTICTARGETSDB.value,
    'IUPHAR': NamespacePrefix.IUPHAR.value,
    'Guide to Pharmacology': NamespacePrefix.GUIDETOPHARMACOLOGY.value
}


class DrugBank(Base):
    """ETL the DrugBank source into therapy.db."""

    def __init__(self,
<<<<<<< HEAD
                 database: Database,
                 data_path: Path = PROJECT_ROOT / 'data' / 'drugbank'):
        """Initialize ETL class instance.

        :param Path data_path: directory containing source data
        """
        self.database = database
        self._data_path = data_path
        self._added_ids = []

    def perform_etl(self) -> List[str]:
        """Public-facing method to initiate ETL procedures on given data.

        :return: List of concept IDs which were successfully processed and
            uploaded.
        """
        self._extract_data()
        self._load_meta()
        self._transform_data()
        return self._added_ids

    def _extract_data(self):
        """Extract data from the DrugBank source."""
        self._data_path.mkdir(exist_ok=True, parents=True)
        try:
            self._data_src = sorted(list(self._data_path.iterdir()))[-1]
        except IndexError:
            raise FileNotFoundError  # TODO drugbank update function here
=======
                 database,
                 version='5.1.7',
                 data_url='https://go.drugbank.com/releases/5-1-7/'
                          'downloads/all-full-database',
                 data_dir=PROJECT_ROOT / 'data' / 'drugbank'
                 ):
        """Initialize DrugBank class.

        :param Database database: DynamoDB object
        :param str version: DrugBank version to use
        :param str data_url: URL to DrugBank data file
        :param Path data_dir: Path to DrugBank data directory
        """
        self._database = database
        self._version = version
        self._data_url = data_url
        self._data_dir = data_dir
        self._load_data()

    def _download_data(self):
        """Download DrugBank database XML file.

        :param PosixPath db_dir: The path to the DrugBank data directory
        """
        logger.info("Downloading DrugBank file...")
        if 'DRUGBANK_USER' in environ.keys() and \
                'DRUGBANK_PWD' in environ.keys():
            r = requests.get(self._data_url,
                             auth=HTTPBasicAuth(environ['DRUGBANK_USER'],
                                                environ['DRUGBANK_PWD'])
                             )
            if r.status_code == 200:
                zip_file = zipfile.ZipFile(BytesIO(r.content))
                temp_dir = self._data_dir / 'temp_drugbank'
                zip_file.extractall(temp_dir)
                temp_file = temp_dir / 'full database.xml'
                db_xml_file = self._data_dir / f"drugbank_{self._version}.xml"
                shutil.move(temp_file, db_xml_file)
                shutil.rmtree(temp_dir)
            else:
                if r.status_code == 401:
                    logger.error("Lacks valid DrugBank authentication "
                                 "credentials.")
                    raise requests.HTTPError("401 Unauthorized")
                logger.error("DrugBank download failed with status code:"
                             f" {r.status_code}.")
                raise requests.HTTPError(r.status_code)
        else:
            logger.error('Must enter credentials to download DrugBank '
                         'database.')
            raise KeyError("Must have environment variables DRUGBANK_USER "
                           "and DRUGBANK_PWD.")
        logger.info("Successfully downloaded DrugBank file.")

    def _extract_data(self, *args, **kwargs):
        """Extract data from the DrugBank source."""
        logger.info("Extracting DrugBank file...")
        if 'data_path' in kwargs:
            self._data_src = kwargs['data_path']
        else:
            self._data_dir.mkdir(exist_ok=True, parents=True)
            file_path = self._data_dir / f"drugbank_{self._version}.xml"
            if not file_path.exists():
                self._download_data()
            self._data_src = file_path
        logger.info(f"Extracted {self._data_src}.")
>>>>>>> d811adaf

    def _transform_data(self):
        """Transform the DrugBank source."""
        xmlns = "{http://www.drugbank.ca}"
        tree = etree.parse(f"{self._data_src}")
        root = tree.getroot()
        batch = self._database.therapies.batch_writer()
        normalizer_srcs = {
            NamespacePrefix[src].value for src in SourceName.__members__}

        for drug in root:
            params = {
                'label_and_type': None,
                'concept_id': None,
                'label': None,
                'approval_status': None,
                'aliases': [],
                'other_identifiers': [],
                'xrefs': [],
                'trade_names': [],
                'src_name': SourceName.DRUGBANK.value
            }
            for element in drug:
                # Concept ID  / Aliases
                if element.tag == f"{xmlns}drugbank-id":
                    self._load_drugbank_id(element, params)

                # Label
                if element.tag == f"{xmlns}name":
                    params['label'] = element.text

                # Aliases
                if element.tag == f"{xmlns}synonyms":
                    self._load_synonyms(element, params)
                if element.tag == f"{xmlns}international-brands":
                    self._load_international_brands(element, params, xmlns)

                # Trade Names
                if element.tag == f"{xmlns}products":
                    self._load_products(element, params, xmlns)

                # Other Identifiers
                if element.tag == f"{xmlns}external-identifiers":
                    self._load_external_identifiers(element, params, xmlns,
                                                    normalizer_srcs)
                if element.tag == f"{xmlns}cas-number":
                    self._load_cas_number(element, params)

                # Approval status
                if element.tag == f"{xmlns}groups":
                    self._load_approval_status(element, params)

            self._load_therapy(batch, params)

            if params['label']:
                self._load_label(params['label'], params['concept_id'],
                                 batch)

            if 'aliases' in params:
                if params['aliases']:
                    self._load_aliases(params['aliases'], params['concept_id'],
                                       batch)

            if 'trade_names' in params:
                if params['trade_names']:
                    self._load_trade_names(params['trade_names'],
                                           params['concept_id'], batch)

<<<<<<< HEAD
=======
    def _load_data(self, *args, **kwargs):
        """Load the DrugBank source into normalized database."""
        self._extract_data()
        self._add_meta()
        self._transform_data()

>>>>>>> d811adaf
    def _load_therapy(self, batch, params):
        """Filter out trade names and aliases that exceed 20 and add item to
        therapies table.
        """
        if not params['other_identifiers']:
            del params['other_identifiers']
        if not params['xrefs']:
            del params['xrefs']

        for label_type in ['trade_names', 'aliases']:
            if label_type in params:
                if not params[label_type] or len(
                        {a.casefold() for a in params[label_type]}) > 20:
                    del params[label_type]
        batch.put_item(Item=params)
        self._added_ids.append(params['concept_id'])

    def _load_drugbank_id(self, element, params):
        """Load drugbank id as concept id or alias."""
        # Concept ID
        if 'primary' in element.attrib:
            params['concept_id'] = \
                f"{NamespacePrefix.DRUGBANK.value}:{element.text}"
            params['label_and_type'] = \
                f"{params['concept_id'].lower()}##identity"
        else:
            # Aliases
            params['aliases'].append(element.text)

    def _load_synonyms(self, element, params):
        """Load synonyms as aliases."""
        for alias in element:
            if alias.text not in params['aliases'] and \
                    alias.attrib['language'] == 'english':
                params['aliases'].append(alias.text)

    def _load_international_brands(self, element, params, xmlns):
        """Load international brands as aliases."""
        for international_brand in element:
            name = international_brand.find(f"{xmlns}name").text
            if name not in params['aliases']:
                params['aliases'].append(name)

    def _load_approval_status(self, element, params):
        """Load approval status."""
        group_type = []
        for group in element:
            group_type.append(group.text)
        if "withdrawn" in group_type:
            params['approval_status'] = \
                ApprovalStatus.WITHDRAWN.value
        elif "approved" in group_type:
            params['approval_status'] = \
                ApprovalStatus.APPROVED.value
        elif "investigational" in group_type:
            params['approval_status'] = \
                ApprovalStatus.INVESTIGATIONAL.value

    def _load_cas_number(self, element, params):
        """Load cas number as other identifiers."""
        if element.text:
            params['other_identifiers'].append(
                f"{IDENTIFIER_PREFIXES['ChemIDplus']}:"
                f"{element.text}")

    def _load_external_identifiers(self, element, params, xmlns,
                                   normalizer_srcs):
        """Load external identifiers as other identifiers."""
        for external_identifier in element:
            src = external_identifier.find(f"{xmlns}resource").text
            identifier = external_identifier.find(
                f"{xmlns}identifier").text
            if src in DRUGBANK_IDENTIFIER_PREFIXES.keys():
                if DRUGBANK_IDENTIFIER_PREFIXES[src] in normalizer_srcs:
                    params['other_identifiers'].append(
                        f"{DRUGBANK_IDENTIFIER_PREFIXES[src]}:"
                        f"{identifier}")
                else:
                    params['xrefs'].append(
                        f"{DRUGBANK_IDENTIFIER_PREFIXES[src]}:"
                        f"{identifier}")

    def _load_products(self, element, params, xmlns):
        """Load products as trade names."""
        for product in element:
            name = product.find(f"{xmlns}name").text
            generic = product.find(f"{xmlns}generic").text
            approved = product.find(f"{xmlns}approved").text
            over_the_counter = \
                product.find(f"{xmlns}over-the-counter").text

            if generic == "true" or approved == "true" or \
                    over_the_counter == "true":
                if name not in params['trade_names']:
                    params['trade_names'].append(name)

    def _load_label(self, label, concept_id, batch):
        """Insert label data into the database."""
        label = {
            'label_and_type':
                f"{label.lower()}##label",
            'concept_id': f"{concept_id.lower()}",
            'src_name': SourceName.DRUGBANK.value
        }
        batch.put_item(Item=label)

    def _load_aliases(self, aliases, concept_id, batch):
        """Insert alias data into the database."""
        aliases = list(set({a.casefold(): a for a in aliases}.values()))
        for alias in aliases:
            alias = {
                'label_and_type': f"{alias.lower()}##alias",
                'concept_id': f"{concept_id.lower()}",
                'src_name': SourceName.DRUGBANK.value
            }
            batch.put_item(Item=alias)

    def _load_trade_names(self, trade_names, concept_id, batch):
        """Insert trade_name data into the database."""
        trade_names = \
            list(set({t.casefold(): t for t in trade_names}.values()))
        for trade_name in trade_names:
            trade_name = {
                'label_and_type': f"{trade_name.lower()}##trade_name",
                'concept_id': f"{concept_id.lower()}",
                'src_name': SourceName.DRUGBANK.value
            }
            batch.put_item(Item=trade_name)

    def _load_meta(self):
        """Add DrugBank metadata."""
        meta = Meta(data_license='CC BY-NC 4.0',
                    data_license_url='https://creativecommons.org/licenses/by-nc/4.0/legalcode',  # noqa: E501
                    version=self._version,
                    data_url=self._data_url,
                    rdp_url='http://reusabledata.org/drugbank.html',
                    data_license_attributes={
                        'non_commercial': True,
                        'share_alike': False,
                        'attribution': True
                    })
        params = dict(meta)
        params['src_name'] = SourceName.DRUGBANK.value
        self._database.metadata.put_item(Item=params)<|MERGE_RESOLUTION|>--- conflicted
+++ resolved
@@ -5,17 +5,14 @@
 from therapy.database import Database
 import logging
 from lxml import etree
-<<<<<<< HEAD
 from typing import List
 from pathlib import Path
-=======
 import requests
 from requests.auth import HTTPBasicAuth
 from os import environ
 import zipfile
 import shutil
 from io import BytesIO
->>>>>>> d811adaf
 
 logger = logging.getLogger('therapy')
 logger.setLevel(logging.DEBUG)
@@ -43,15 +40,19 @@
     """ETL the DrugBank source into therapy.db."""
 
     def __init__(self,
-<<<<<<< HEAD
                  database: Database,
-                 data_path: Path = PROJECT_ROOT / 'data' / 'drugbank'):
+                 data_path: Path = PROJECT_ROOT / 'data' / 'drugbank',
+                 data_url: str = 'https://go.drugbank.com/releases/5-1-7/'
+                                 'downloads/all-full-database',
+                 version: str = '5.1.7'):
         """Initialize ETL class instance.
 
         :param Path data_path: directory containing source data
         """
-        self.database = database
+        self._database = database
         self._data_path = data_path
+        self._data_url = data_url
+        self._version = version
         self._added_ids = []
 
     def perform_etl(self) -> List[str]:
@@ -64,33 +65,6 @@
         self._load_meta()
         self._transform_data()
         return self._added_ids
-
-    def _extract_data(self):
-        """Extract data from the DrugBank source."""
-        self._data_path.mkdir(exist_ok=True, parents=True)
-        try:
-            self._data_src = sorted(list(self._data_path.iterdir()))[-1]
-        except IndexError:
-            raise FileNotFoundError  # TODO drugbank update function here
-=======
-                 database,
-                 version='5.1.7',
-                 data_url='https://go.drugbank.com/releases/5-1-7/'
-                          'downloads/all-full-database',
-                 data_dir=PROJECT_ROOT / 'data' / 'drugbank'
-                 ):
-        """Initialize DrugBank class.
-
-        :param Database database: DynamoDB object
-        :param str version: DrugBank version to use
-        :param str data_url: URL to DrugBank data file
-        :param Path data_dir: Path to DrugBank data directory
-        """
-        self._database = database
-        self._version = version
-        self._data_url = data_url
-        self._data_dir = data_dir
-        self._load_data()
 
     def _download_data(self):
         """Download DrugBank database XML file.
@@ -127,19 +101,15 @@
                            "and DRUGBANK_PWD.")
         logger.info("Successfully downloaded DrugBank file.")
 
-    def _extract_data(self, *args, **kwargs):
+    def _extract_data(self):
         """Extract data from the DrugBank source."""
         logger.info("Extracting DrugBank file...")
-        if 'data_path' in kwargs:
-            self._data_src = kwargs['data_path']
-        else:
-            self._data_dir.mkdir(exist_ok=True, parents=True)
-            file_path = self._data_dir / f"drugbank_{self._version}.xml"
-            if not file_path.exists():
-                self._download_data()
-            self._data_src = file_path
+        self._data_path.mkdir(exist_ok=True, parents=True)
+        file_path = self._data_path / f"drugbank_{self._version}.xml"
+        if not file_path.exists():
+            self._download_data()
+        self._data_src = file_path
         logger.info(f"Extracted {self._data_src}.")
->>>>>>> d811adaf
 
     def _transform_data(self):
         """Transform the DrugBank source."""
@@ -208,15 +178,6 @@
                     self._load_trade_names(params['trade_names'],
                                            params['concept_id'], batch)
 
-<<<<<<< HEAD
-=======
-    def _load_data(self, *args, **kwargs):
-        """Load the DrugBank source into normalized database."""
-        self._extract_data()
-        self._add_meta()
-        self._transform_data()
-
->>>>>>> d811adaf
     def _load_therapy(self, batch, params):
         """Filter out trade names and aliases that exceed 20 and add item to
         therapies table.
