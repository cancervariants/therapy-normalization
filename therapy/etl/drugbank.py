"""This module defines the DrugBank ETL methods."""
from typing import Dict, Any
import logging
import csv
import zipfile
import shutil
from io import BytesIO
from typing import Dict, Any

import requests

from therapy.schemas import SourceName, SourceMeta, NamespacePrefix
from therapy.etl.base import Base

logger = logging.getLogger("therapy")
logger.setLevel(logging.DEBUG)


class DrugBank(Base):
    """ETL the DrugBank source into therapy.db."""

    def _download_data(self) -> None:
        """Download DrugBank source data."""
<<<<<<< HEAD
        logger.info("Retrieving source data for DrugBank")
        url = f"https://go.drugbank.com/releases/{self._version.replace('.', '-')}/downloads/all-drugbank-vocabulary"  # noqa: E501
=======
        logger.info("Downloading DrugBank source data...")

        # get newest version number
        r = requests.get("https://go.drugbank.com/release_notes")
        if r.status_code == 200:
            soup = bs4.BeautifulSoup(r.content, features="lxml")
        else:
            logger.error(f"DrugBank version fetch failed with status code: "
                         f"{r.status_code}")
            raise DownloadException
        most_recent = soup.find("div", {"class": "card-header"})
        search_result = re.search(r"[0-9]+\.[0-9]+\.[0-9]+", most_recent.contents[0])
        if search_result:
            version = search_result.group()
        else:
            raise DownloadException("Unable to parse DrugBank version.")
        url = f"https://go.drugbank.com/releases/{version.replace('.', '-')}/downloads/all-drugbank-vocabulary"  # noqa: E501

        # download file
>>>>>>> 9fcf5ffd
        r = requests.get(url)
        if r.status_code == 200:
            zip_file = zipfile.ZipFile(BytesIO(r.content))
        else:
            logger.error("DrugBank download failed with status code:"
                         f" {r.status_code}")
            raise requests.HTTPError(r.status_code)

        # unpack file
        temp_dir = self._src_dir / "temp_drugbank"
        zip_file.extractall(temp_dir)
        temp_file = temp_dir / "drugbank vocabulary.csv"
        csv_file = self._src_dir / f"drugbank_{self._version}.csv"
        shutil.move(temp_file, csv_file)
        shutil.rmtree(temp_dir)
        logger.info("Successfully retrieved source data for DrugBank")

    def _load_meta(self) -> None:
        """Add DrugBank metadata."""
        meta = {
            "data_license": "CC0 1.0",
            "data_license_url": "https://creativecommons.org/publicdomain/zero/1.0/",
            "version": self._version,
            "data_url": "https://go.drugbank.com/releases/latest#open-data",
            "rdp_url": "http://reusabledata.org/drugbank.html",
            "data_license_attributes": {
                "non_commercial": False,
                "share_alike": False,
                "attribution": False,
            },
        }
        assert SourceMeta(**meta)
        meta["src_name"] = SourceName.DRUGBANK.value
        self.database.metadata.put_item(Item=meta)

    def _transform_data(self) -> None:
        """Transform the DrugBank source."""
        with open(self._src_file, "r") as file:
            reader = csv.reader(file)
            next(reader)  # skip header
            for row in reader:
                # get concept ID
                params: Dict[str, Any] = {
                    "concept_id": f"{NamespacePrefix.DRUGBANK.value}:{row[0]}",
                }

                # get label
                label = row[2]
                if label:
                    params["label"] = label

                # get aliases
                aliases = [
                    a for a in row[1].split(" | ") + row[5].split(" | ") if a
                ]
                if aliases:
                    params["aliases"] = aliases

                # get CAS reference
                cas_ref = row[3]
                if cas_ref:
                    params["xrefs"] = [
                        f"{NamespacePrefix.CHEMIDPLUS.value}:{row[3]}"
                    ]

                params["associated_with"] = []
                # get inchi key
                if len(row) >= 7:
                    inchi_key = row[6]
                    if inchi_key:
                        inchi_id = f"{NamespacePrefix.INCHIKEY.value}:{inchi_key}"
                        params["associated_with"].append(inchi_id)
                # get UNII id
                unii = row[4]
                if unii:
                    unii_id = f"{NamespacePrefix.UNII.value}:{unii}"
                    params["associated_with"].append(unii_id)

                self._load_therapy(params)<|MERGE_RESOLUTION|>--- conflicted
+++ resolved
@@ -5,7 +5,6 @@
 import zipfile
 import shutil
 from io import BytesIO
-from typing import Dict, Any
 
 import requests
 
@@ -21,30 +20,8 @@
 
     def _download_data(self) -> None:
         """Download DrugBank source data."""
-<<<<<<< HEAD
         logger.info("Retrieving source data for DrugBank")
         url = f"https://go.drugbank.com/releases/{self._version.replace('.', '-')}/downloads/all-drugbank-vocabulary"  # noqa: E501
-=======
-        logger.info("Downloading DrugBank source data...")
-
-        # get newest version number
-        r = requests.get("https://go.drugbank.com/release_notes")
-        if r.status_code == 200:
-            soup = bs4.BeautifulSoup(r.content, features="lxml")
-        else:
-            logger.error(f"DrugBank version fetch failed with status code: "
-                         f"{r.status_code}")
-            raise DownloadException
-        most_recent = soup.find("div", {"class": "card-header"})
-        search_result = re.search(r"[0-9]+\.[0-9]+\.[0-9]+", most_recent.contents[0])
-        if search_result:
-            version = search_result.group()
-        else:
-            raise DownloadException("Unable to parse DrugBank version.")
-        url = f"https://go.drugbank.com/releases/{version.replace('.', '-')}/downloads/all-drugbank-vocabulary"  # noqa: E501
-
-        # download file
->>>>>>> 9fcf5ffd
         r = requests.get(url)
         if r.status_code == 200:
             zip_file = zipfile.ZipFile(BytesIO(r.content))
@@ -97,18 +74,14 @@
                     params["label"] = label
 
                 # get aliases
-                aliases = [
-                    a for a in row[1].split(" | ") + row[5].split(" | ") if a
-                ]
+                aliases = [a for a in row[1].split(" | ") + row[5].split(" | ") if a]
                 if aliases:
                     params["aliases"] = aliases
 
                 # get CAS reference
                 cas_ref = row[3]
                 if cas_ref:
-                    params["xrefs"] = [
-                        f"{NamespacePrefix.CHEMIDPLUS.value}:{row[3]}"
-                    ]
+                    params["xrefs"] = [f"{NamespacePrefix.CHEMIDPLUS.value}:{row[3]}"]
 
                 params["associated_with"] = []
                 # get inchi key
