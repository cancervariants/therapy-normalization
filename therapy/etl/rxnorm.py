--- conflicted
+++ resolved
@@ -303,17 +303,10 @@
         term_type = row[12]
         source = row[11]
 
-<<<<<<< HEAD
-        if (term_type == 'IN' or term_type == 'PIN') and source == 'RXNORM':
-            params['label'] = term
-            if row[17] == '4096':
-                params['approval_status'] = ApprovalStatus.RXNORM_PRESCRIBABLE.value  # noqa: E501
-=======
         if (term_type == "IN" or term_type == "PIN") and source == "RXNORM":
             params["label"] = term
             if row[17] == "4096":
-                params["approval_status"] = ApprovalStatus.APPROVED.value
->>>>>>> 3d54c0a9
+                params["approval_status"] = ApprovalStatus.RXNORM_PRESCRIBABLE.value  # noqa: E501
         elif term_type in ALIASES:
             self._add_term(params, term, "aliases")
         elif term_type in TRADE_NAMES:
