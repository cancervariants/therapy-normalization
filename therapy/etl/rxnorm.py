"""This module defines the RxNorm ETL methods.

"This product uses publicly available data courtesy of the U.S. National
Library of Medicine (NLM), National Institutes of Health, Department of Health
 and Human Services; NLM is not responsible for the product and does not
 endorse or recommend this or any other product."
"""
import csv
import logging
import shutil
import zipfile
import re
from os import environ, remove
from typing import List, Dict

import yaml
import bioversions
from boto3.dynamodb.table import BatchWriter
import requests

from therapy import DownloadException, XREF_SOURCES, ASSOC_WITH_SOURCES, \
    ITEM_TYPES
from therapy.schemas import SourceName, NamespacePrefix, SourceMeta, Drug, \
<<<<<<< HEAD
    ApprovalStatus, RecordParams
from therapy.etl.base import Base
=======
    ApprovalRating, RecordParams
>>>>>>> 0bdf8928

logger = logging.getLogger("therapy")
logger.setLevel(logging.DEBUG)

# Designated Alias, Designated Syn, Tall Man Syn, Machine permutation
# Generic Drug Name, Designated Preferred Name, Preferred Entry Term,
# Clinical Drug, Entry Term, Rxnorm Preferred
ALIASES = ["SYN", "SY", "TMSY", "PM", "GN", "PT", "PEP", "CD", "ET", "RXN_PT"]

# Fully-specified drug brand name that can be prescribed
# Fully-specified drug brand name that can not be prescribed,
# Semantic branded drug
TRADE_NAMES = ["BD", "BN", "SBD"]

# Allowed rxnorm xrefs that have Source Level Restriction 0 or 1
RXNORM_XREFS = ["ATC", "CVX", "DRUGBANK", "MMSL", "MSH", "MTHCMSFRF", "MTHSPL",
                "RXNORM", "USP", "VANDF"]


class RxNorm(Base):
    """Class for RxNorm ETL methods."""

    def _create_drug_form_yaml(self) -> None:
        """Create a YAML file containing RxNorm drug form values."""
        self._drug_forms_file = self._src_dir / f"rxnorm_drug_forms_{self._version}.yaml"  # noqa: E501
        dfs = []
        with open(self._src_file) as f:  # type: ignore
            data = csv.reader(f, delimiter="|")
            for row in data:
                if row[12] == "DF" and row[11] == "RXNORM":
                    if row[14] not in dfs:
                        dfs.append(row[14])
        with open(self._drug_forms_file, "w") as file:
            yaml.dump(dfs, file)

    def _download_data(self) -> None:
        """Download latest RxNorm data file.

        :raises DownloadException: if API Key is not defined in the environment.
        """
        logger.info("Retrieving source data for RxNorm")
        api_key = environ.get("RXNORM_API_KEY")
        if api_key is None:
            logger.error("Could not find RXNORM_API_KEY in environment variables.")
            raise DownloadException("RXNORM_API_KEY not found.")

        url = bioversions.resolve("rxnorm").homepage
        if not url:
            raise DownloadException("Could not resolve RxNorm homepage")

        zip_path = str(self._src_dir / "rxnorm.zip")

        data = {"apikey": api_key}
        headers = {"Content-Type": "application/x-www-form-urlencoded"}
        api_url = "https://utslogin.nlm.nih.gov/cas/v1/api-key"
        tgt_r = requests.post(api_url,
                              data=data, headers=headers)
        tgtticket = tgt_r.text.split("-")
        for ticket in tgtticket:
            if api_url in ticket:
                pass
        # Source:
        # https://documentation.uts.nlm.nih.gov/automating-downloads.html
        # subprocess.call(["bash", f"{APP_ROOT}/etl/rxnorm_download.sh", url])

        with zipfile.ZipFile(zip_path, "r") as zf:
            zf.extractall(self._src_dir)

        remove(zip_path)
        shutil.rmtree(self._src_dir / "prescribe")
        shutil.rmtree(self._src_dir / "scripts")

        temp_file = self._src_dir / "rrf" / "RXNCONSO.RRF"
        self._src_file = self._src_dir / f"rxnorm_{self._version}.RRF"
        shutil.move(temp_file, self._src_file)
        shutil.rmtree(self._src_dir / "rrf")
        self._create_drug_form_yaml()
        logger.info("Successfully retrieved source data for RxNorm")

    def _extract_data(self) -> None:
        """Get source files from RxNorm data directory.
        This class expects a file named `rxnorm_<version>.RRF` and a file named
        `rxnorm_drug_forms_<version>.yaml`. This method will download and
        generate them if they are unavailable.
        """
        super()._extract_data()
        drug_forms_path = self._src_dir / f"rxnorm_drug_forms_{self._version}.yaml"
        if not drug_forms_path.exists():
            self._create_drug_form_yaml()
        else:
            self._drug_forms_file = drug_forms_path

    def _transform_data(self) -> None:
        """Transform the RxNorm source."""
        with open(self._drug_forms_file, "r") as file:
            drug_forms = yaml.safe_load(file)

        with open(self._src_file) as f:
            rff_data = csv.reader(f, delimiter="|")
            # Link ingredient to brand
            ingredient_brands: Dict[str, str] = dict()
            # Link precise ingredient to get brand
            precise_ingredient: Dict[str, str] = dict()
            # Transformed therapy records
            data: Dict[str, Dict] = dict()
            # Link ingredient to brand
            sbdfs: Dict[str, str] = dict()
            # Get RXNORM|BN to concept_id
            brands: Dict[str, str] = dict()
            for row in rff_data:
                if row[11] in RXNORM_XREFS:
                    concept_id = f"{NamespacePrefix.RXNORM.value}:{row[0]}"
                    if row[12] == "BN" and row[11] == "RXNORM":
                        brands[row[14]] = concept_id
                    if row[12] == "SBDC" and row[11] == "RXNORM":
                        # Semantic Branded Drug Component
                        self._get_brands(row, ingredient_brands)
                    else:
                        if concept_id not in data.keys():
                            params: RecordParams = {}
                            params["concept_id"] = concept_id
                            self._add_str_field(params, row, precise_ingredient,
                                                drug_forms, sbdfs)
                            self._add_xref_assoc(params, row)
                            data[concept_id] = params
                        else:
                            # Concept already created
                            params = data[concept_id]
                            self._add_str_field(params, row, precise_ingredient,
                                                drug_forms, sbdfs)
                            self._add_xref_assoc(params, row)

            with self.database.therapies.batch_writer() as batch:
                for value in data.values():
                    if "label" in value:
                        self._get_trade_names(value, precise_ingredient,
                                              ingredient_brands, sbdfs)
                        self._load_brand_concepts(value, brands, batch)

                        params = {"concept_id": value["concept_id"]}

                        for field in list(ITEM_TYPES.keys()) + ["approval_rating"]:
                            field_value = value.get(field)
                            if field_value:
                                params[field] = field_value
                        assert Drug(**params)
                        self._load_therapy(params)

    def _get_brands(self, row: List, ingredient_brands: Dict) -> None:
        """Add ingredient and brand to ingredient_brands.

        :param List row: A row in the RxNorm data file.
        :param Dict ingredient_brands: Store brands for each ingredient
        """
        # SBDC: Ingredient(s) + Strength + [Brand Name]
        term = row[14]
        ingredients_brand = \
            re.sub(r"(\d*)(\d*\.)?\d+ (MG|UNT|ML)?(/(ML|HR|MG))?",
                   "", term)
        brand = term.split("[")[-1].split("]")[0]
        ingredients = ingredients_brand.replace(f"[{brand}]", "")
        if "/" in ingredients:
            ingredients = ingredients.split("/")
            for ingredient in ingredients:
                self._add_term(ingredient_brands, brand,
                               ingredient.strip())
        else:
            self._add_term(ingredient_brands, brand,
                           ingredients.strip())

    def _get_trade_names(self, value: Dict, precise_ingredient: Dict,
                         ingredient_brands: Dict, sbdfs: Dict) -> None:
        """Get trade names for a given ingredient.

        :param Dict value: Therapy attributes
        :param Dict precise_ingredient: Brand names for precise ingredient
        :param Dict ingredient_brands: Brand names for ingredient
        :param Dict sbdfs: Brand names for ingredient from SBDF row
        """
        record_label = value["label"].lower()
        labels = [record_label]

        if "PIN" in value and value["PIN"] \
                in precise_ingredient:
            for pin in precise_ingredient[value["PIN"]]:
                labels.append(pin.lower())

        for label in labels:
            trade_names: List[str] = \
                [val for key, val in ingredient_brands.items()
                 if label == key.lower()]
            trade_names_uq = {val for sublist in trade_names
                              for val in sublist}
            for tn in trade_names_uq:
                self._add_term(value, tn, "trade_names")

        if record_label in sbdfs:
            for tn in sbdfs[record_label]:
                self._add_term(value, tn, "trade_names")

    @staticmethod
    def _load_brand_concepts(value: Dict, brands: Dict, batch: BatchWriter) -> None:
        """Connect brand names to a concept and load into the database.

        :params dict value: A transformed therapy record
        :params dict brands: Connects brand names to concept records
        :param BatchWriter batch: Object to write data to DynamoDB.
        """
        if "trade_names" in value:
            for tn in value["trade_names"]:
                if brands.get(tn):
                    batch.put_item(Item={
                        "label_and_type":
                            f"{brands.get(tn)}##rx_brand",
                        "concept_id": value["concept_id"],
                        "src_name": SourceName.RXNORM.value,
                        "item_type": "rx_brand"
                    })

    def _add_str_field(self, params: Dict, row: List, precise_ingredient: Dict,
                       drug_forms: List, sbdfs: Dict) -> None:
        """Differentiate STR field.

        :param Dict params: A transformed therapy record.
        :param List row: A row in the RxNorm data file.
        :param Dict precise_ingredient: Precise ingredient information
        :param List drug_forms: RxNorm Drug Form values
        :param Dict sbdfs: Brand names for precise ingredient
        """
        term = row[14]
        term_type = row[12]
        source = row[11]

        if (term_type == "IN" or term_type == "PIN") and source == "RXNORM":
            params["label"] = term
            if row[17] == "4096":
<<<<<<< HEAD
                params["approval_status"] = ApprovalStatus.RXNORM_PRESCRIBABLE.value
=======
                params["approval_rating"] = ApprovalRating.RXNORM_PRESCRIBABLE.value
>>>>>>> 0bdf8928
        elif term_type in ALIASES:
            self._add_term(params, term, "aliases")
        elif term_type in TRADE_NAMES:
            self._add_term(params, term, "trade_names")

        if source == "RXNORM":
            if term_type == "SBDF":
                brand = term.split("[")[-1].split("]")[0]
                ingredient_strength = term.replace(f"[{brand}]", "")
                for df in drug_forms:
                    if df in ingredient_strength:
                        ingredient = \
                            ingredient_strength.replace(df, "").strip()
                        self._add_term(sbdfs, brand, ingredient.lower())
                        break

        if source == "MSH":
            if term_type == "MH":
                # Get ID for accessing precise ingredient
                params["PIN"] = row[13]
            elif term_type == "PEP":
                self._add_term(precise_ingredient, term, row[13])

    @staticmethod
    def _add_term(params: Dict, term: str, label_type: str) -> None:
        """Add a single term to a therapy record in an associated field.

        :param Dict params: A transformed therapy record.
        :param Str term: The term to be added
        :param Str label_type: The type of term
        """
        if label_type in params and params[label_type]:
            if term not in params[label_type]:
                params[label_type].append(term)
        else:
            params[label_type] = [term]

    def _add_xref_assoc(self, params: Dict, row: List) -> None:
        """Add xref or associated_with to therapy.

        :param Dict params: A transformed therapy record.
        :param List row: A row in the RxNorm data file.
        """
        ref = row[11]
        if ref:
            if ref == "MTHSPL":
                xref_assoc = "UNII"
            else:
                xref_assoc = row[11].upper()

            if xref_assoc in XREF_SOURCES:
                source_id =\
                    f"{NamespacePrefix[xref_assoc].value}:{row[13]}"
                if source_id != params["concept_id"]:
                    # Sometimes concept_id is included in the source field
                    self._add_term(params, source_id, "xrefs")
            elif xref_assoc in ASSOC_WITH_SOURCES:
                source_id = f"{NamespacePrefix[xref_assoc].value}:{row[13]}"
                self._add_term(params, source_id, "associated_with")
            else:
                logger.info(f"{xref_assoc} not in NameSpacePrefix.")

    def _load_meta(self) -> None:
        """Add RxNorm metadata."""
        meta = SourceMeta(
            data_license="UMLS Metathesaurus",
            data_license_url="https://www.nlm.nih.gov/research/umls/rxnorm/docs/termsofservice.html",  # noqa: E501
            version=self._version,
            data_url=bioversions.resolve("rxnorm").homepage,
            rdp_url=None,
            data_license_attributes={
                "non_commercial": False,
                "share_alike": False,
                "attribution": True
            }
        )
        params = dict(meta)
        params["src_name"] = SourceName.RXNORM.value
        self.database.metadata.put_item(Item=params)<|MERGE_RESOLUTION|>--- conflicted
+++ resolved
@@ -18,15 +18,10 @@
 from boto3.dynamodb.table import BatchWriter
 import requests
 
-from therapy import DownloadException, XREF_SOURCES, ASSOC_WITH_SOURCES, \
-    ITEM_TYPES
+from therapy import DownloadException, XREF_SOURCES, ASSOC_WITH_SOURCES, ITEM_TYPES
 from therapy.schemas import SourceName, NamespacePrefix, SourceMeta, Drug, \
-<<<<<<< HEAD
-    ApprovalStatus, RecordParams
+    ApprovalRating, RecordParams
 from therapy.etl.base import Base
-=======
-    ApprovalRating, RecordParams
->>>>>>> 0bdf8928
 
 logger = logging.getLogger("therapy")
 logger.setLevel(logging.DEBUG)
@@ -263,11 +258,7 @@
         if (term_type == "IN" or term_type == "PIN") and source == "RXNORM":
             params["label"] = term
             if row[17] == "4096":
-<<<<<<< HEAD
-                params["approval_status"] = ApprovalStatus.RXNORM_PRESCRIBABLE.value
-=======
                 params["approval_rating"] = ApprovalRating.RXNORM_PRESCRIBABLE.value
->>>>>>> 0bdf8928
         elif term_type in ALIASES:
             self._add_term(params, term, "aliases")
         elif term_type in TRADE_NAMES:
