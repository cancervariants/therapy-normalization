"""This module defines the RxNorm ETL methods.

"This product uses publicly available data courtesy of the U.S. National
Library of Medicine (NLM), National Institutes of Health, Department of Health
 and Human Services; NLM is not responsible for the product and does not
 endorse or recommend this or any other product."

 "This material includes SNOMED Clinical Terms® (SNOMED CT®) which is used by
 permission of the International Health Terminology Standards Development
 Organisation (IHTSDO). All rights reserved. SNOMED CT®, was originally
 created by The College of American Pathologists. "SNOMED" and "SNOMED CT"
 are registered trademarks of the IHTSDO."
"""
from .base import Base
from therapy import PROJECT_ROOT, DownloadException
from therapy.database import Database
from therapy.schemas import SourceName, NamespacePrefix, Meta, Drug, \
    ApprovalStatus
import csv
import datetime
import logging
import botocore
from typing import Set
from os import environ, remove
import subprocess
import shutil
import zipfile
import re
import yaml

logger = logging.getLogger('therapy')
logger.setLevel(logging.DEBUG)

# Designated Alias, Designated Syn, Tall Man Syn, Machine permutation
# Generic Drug Name, Designated Preferred Name, Preferred Entry Term,
# Clinical Drug, Entry Term, Rxnorm Preferred
ALIASES = ['SYN', 'SY', 'TMSY', 'PM',
           'GN', 'PT', 'PEP', 'CD', 'ET', 'RXN_PT']

# Fully-specified drug brand name that can be prescribed
# Fully-specified drug brand name that can not be prescribed,
# Semantic branded drug
TRADE_NAMES = ['BD', 'BN', 'SBD']

# Allowed xrefs
XREFS = ['ATC', 'CVX', 'DRUGBANK', 'MMSL', 'MSH', 'MTHCMSFRF', 'MTHSPL',
         'RXNORM', 'SNOMEDCT_US', 'USP', 'VANDF']


class RxNorm(Base):
    """Extract, transform, and load the RxNorm source."""

    def __init__(self,
                 database: Database,
                 data_url='https://www.nlm.nih.gov/research/umls/'
                          'rxnorm/docs/rxnormfiles.html'):
        """Initialize the RxNorm ETL class.

        :param Database database: Access to DynamoDB.
        :param str data_url: URL to RxNorm data files.
        """
        self._other_id_srcs = {src for src in SourceName.__members__}
        self._xref_srcs = {src for src in NamespacePrefix.__members__}
        self._data_url = data_url
        self.database = database
        self._added_ids = set()

    def perform_etl(self) -> Set[str]:
        """Load the RxNorm source into database.

        :return: Set of concept IDs which were successfully processed and
            uploaded.
        """
        self._extract_data()
        self._load_meta()
        self._transform_data()
        return self._added_ids

    def _extract_data(self, *args, **kwargs):
        """Extract data from the RxNorm source."""
        logger.info('Extracting RxNorm...')
        if 'data_path' in kwargs:
            self._data_src = kwargs['data_path']
        else:
            rxn_dir = PROJECT_ROOT / 'data' / 'rxnorm'
            rxn_dir.mkdir(exist_ok=True, parents=True)
            rxn_files = list(rxn_dir.iterdir())
            if len(rxn_files) == 0:
                self._download_data(rxn_dir)

            # file might already exist
            files = sorted([fn for fn in rxn_dir.iterdir() if fn.name.
                           startswith('rxnorm_') and fn.name.endswith('.RRF')],
                           reverse=True)
            file_found = False
            for file in files:
                version = str(file).split('_')[-1].split('.')[0]
                try:
                    datetime.datetime.strptime(version, '%Y%m%d')
                    self._data_src = file
                    self._version = version
                    file_found = True
                    break
                except ValueError:
                    pass
            if not file_found:
                self._download_data(rxn_dir)
            self._create_drug_form_yaml(rxn_dir)
        logger.info('Successfully extracted RxNorm.')

    def _download_data(self, rxn_dir):
        """Download RxNorm data file.

        :param Path rxn_dir: Path to RxNorm data directory.
        """
        logger.info('Downloading RxNorm...')
        if 'RXNORM_API_KEY' in environ.keys():
            uri = 'https://download.nlm.nih.gov/umls/kss/' \
                  'rxnorm/RxNorm_full_current.zip'

            # Source:
            # https://documentation.uts.nlm.nih.gov/automating-downloads.html
            subprocess.call(['bash', f'{PROJECT_ROOT}/therapy/etl/'
                                     f'rxnorm_download.sh', uri])

            zip_path = rxn_dir / 'RxNorm_full_current.zip'
            shutil.move(PROJECT_ROOT / 'RxNorm_full_current.zip', zip_path)

            with zipfile.ZipFile(zip_path, 'r') as zf:
                zf.extractall(rxn_dir)

            remove(zip_path)
            shutil.rmtree(rxn_dir / 'prescribe')
            shutil.rmtree(rxn_dir / 'scripts')

            # get version
            readme = sorted([fn for fn in rxn_dir.iterdir() if fn.name.
                            startswith('Readme')])[0]
            version = str(readme).split('.')[0].split('_')[-1]
            self._version = datetime.datetime.strptime(
                version, '%m%d%Y').strftime('%Y%m%d')
            remove(readme)

            temp_file = rxn_dir / 'rrf' / 'RXNCONSO.RRF'
            self._data_src = rxn_dir / f"rxnorm_{self._version}.RRF"
            shutil.move(temp_file, self._data_src)
            shutil.rmtree(rxn_dir / 'rrf')
        else:
            logger.error('Could not find RXNORM_API_KEY in environment '
                         'variables.')
            raise DownloadException("RXNORM_API_KEY not found.")

    def _create_drug_form_yaml(self, rxn_dir):
        """Create a YAML file containing RxNorm drug form values.

        :param Path rxn_dir: Path to RxNorm data directory.
        """
        self._drug_forms_file = rxn_dir / 'drug_forms.yaml'
        if not self._drug_forms_file.exists():
            dfs = list()
            with open(self._data_src) as f:
                data = csv.reader(f, delimiter='|')
                for row in data:
                    if row[12] == 'DF' and row[11] == 'RXNORM':
                        if row[14] not in dfs:
                            dfs.append(row[14])

            with open(self._drug_forms_file, 'w') as file:
                yaml.dump(dfs, file)

    def _transform_data(self):
        """Transform the RxNorm source."""
        with open(self._drug_forms_file, 'r') as file:
            drug_forms = yaml.safe_load(file)

        with open(self._data_src) as f:
            rff_data = csv.reader(f, delimiter='|')
            ingredient_brands = dict()  # Link ingredient to brand
            precise_ingredient = dict()  # Link precise ingredient to get brand
            data = dict()  # Transformed therapy records
            sbdfs = dict()  # Link ingredient to brand
            for row in rff_data:
                if row[11] in XREFS:
                    concept_id = f"{NamespacePrefix.RXNORM.value}:{row[0]}"
                    if row[12] == 'SBDC':
                        # Semantic Branded Drug Component
                        self._get_brands(row, ingredient_brands)
                    else:
                        if concept_id not in data.keys():
                            params = dict()
                            params['concept_id'] = concept_id
                            self._add_str_field(params, row,
                                                precise_ingredient,
                                                drug_forms, sbdfs)
                            self._add_other_ids_xrefs(params, row)
                            data[concept_id] = params
                        else:
                            # Concept already created
                            params = data[concept_id]
                            self._add_str_field(params, row,
                                                precise_ingredient,
                                                drug_forms, sbdfs)
                            self._add_other_ids_xrefs(params, row)

            with self.database.therapies.batch_writer() as batch:
                for key, value in data.items():
                    if 'label' in value:
                        self._get_trade_names(value, precise_ingredient,
                                              ingredient_brands, sbdfs)
                        params = Drug(
                            concept_id=value['concept_id'],
                            label=value['label'] if 'label' in value else None,
                            approval_status=value[
                                'approval_status'] if 'approval_status'
                                                      in value else None,
                            aliases=value['aliases'] if 'aliases' in
                                                        value else [],
                            other_identifiers=value[
                                'other_identifiers'] if 'other_identifiers'
                                                        in value else [],
                            xrefs=value['xrefs'] if 'xrefs' in value else [],
                            trade_names=value['trade_names'] if 'trade_names'
                                                                in value else []  # noqa: E501
                        )
                        self._load_therapy(params, batch)

    def _load_therapy(self, params, batch):
        """Load therapy record into the database.

        :param Drug params: A Therapy object.
        :param BatchWriter batch: Object to write data to DynamoDB.
        """
        params = dict(params)
        for label_type in ['label', 'aliases', 'other_identifiers', 'xrefs',
                           'trade_names']:
            if not params[label_type]:
                del params[label_type]

        for attr in ['trade_names', 'aliases']:
            # Remove duplicates
            if attr in params:
                if 'label' in params:
                    params[attr] = list(set(params[attr]) - {params['label']})

                if attr == 'aliases' and 'trade_names' in params:
                    params[attr] = \
                        list(set(params[attr]) - set(params['trade_names']))

                # 20 cutoff for aliases / trade names
                if len(params[attr]) > 20:
                    logger.debug(f"{params['concept_id']} has more than 20"
                                 f" {attr}.")
                    del params[attr]

        self._load_label_types(params, batch)
        params['src_name'] = SourceName.RXNORM.value
        params['label_and_type'] = f"{params['concept_id'].lower()}##identity"
        try:
            batch.put_item(Item=params)
            self._added_ids.add(params['concept_id'])
        except botocore.exceptions.ClientError:
            if (len((params['label_and_type']).encode('utf-8')) >= 2048) or \
                    (len((params['concept_id']).encode('utf-8')) >= 1024):
                logger.info(f"{params['concept_id']}: An error occurred "
                            "(ValidationException) when calling the "
                            "BatchWriteItem operation: Hash primary key "
                            "values must be under 2048 bytes, and range"
                            " primary key values must be under 1024"
                            " bytes.")

    def _load_label_types(self, params, batch):
        """Insert aliases, trade_names, and label data into the database.

        :param dict params: A transformed therapy record.
        :param BatchWriter batch: Object to write data to DynamoDB
        """
        if 'label' in params:
            self._load_label_type(params, batch, 'label', 'label')
        if 'trade_names' in params:
            self._load_label_type(params, batch, 'trade_name', 'trade_names')
        if 'aliases' in params:
            self._load_label_type(params, batch, 'alias', 'aliases')

    def _load_label_type(self, params, batch, label_type_sing, label_type_pl):
        """Insert alias, trade_name, or label data into the database.

        :param dict params: A transformed therapy record.
        :param BatchWriter batch: Object to write data to DynamoDB
        :param str label_type_sing: The singular label type
        :param str label_type_pl: The plural label type
        """
        if isinstance(params[label_type_pl], list):
            terms = {t.casefold(): t for t in params[label_type_pl]}.values()
        else:
            terms = [params[label_type_pl]]
        for t in terms:
            t = {
                'label_and_type': f"{t.lower()}##{label_type_sing}",
                'concept_id': f"{params['concept_id'].lower()}",
                'src_name': SourceName.RXNORM.value
            }
            try:
                batch.put_item(Item=t)
            except botocore.exceptions.ClientError:
                if (len((t['label_and_type']).encode('utf-8')) >= 2048) or \
                        (len((t['concept_id']).encode('utf-8')) >= 1024):
                    logger.info(f"{params['concept_id']}: An error occurred "
                                "(ValidationException) when calling the "
                                "BatchWriteItem operation: Hash primary key "
                                "values must be under 2048 bytes, and range"
                                " primary key values must be under 1024"
                                " bytes.")
        return terms

    def _get_brands(self, row, ingredient_brands):
        """Add ingredient and brand to ingredient_brands.

        :param list row: A row in the RxNorm data file.
        :param dict ingredient_brands: Store brands for each ingredient
        """
        # SBDC: Ingredient(s) + Strength + [Brand Name]
        term = row[14]
        ingredients_brand = \
            re.sub(r"(\d*)(\d*\.)?\d+ (MG|UNT|ML)?(/(ML|HR|MG))?",
                   "", term)
        brand = term.split('[')[-1].split(']')[0]
        ingredients = ingredients_brand.replace(f"[{brand}]", '')
        if '/' in ingredients:
            ingredients = ingredients.split('/')
            for ingredient in ingredients:
                self._add_term(ingredient_brands, brand,
                               ingredient.strip())
        else:
            self._add_term(ingredient_brands, brand,
                           ingredients.strip())

    def _get_trade_names(self, value, precise_ingredient, ingredient_brands,
                         sbdfs):
        """Get trade names for a given ingredient.

        :param dict value: Therapy attributes
        :param dict precise_ingredient: Brand names for precise ingredient
        :param dict ingredient_brands: Brand names for ingredient
        :param dict sbdfs: Brand names for ingredient from SBDF row
        """
        record_label = value['label'].lower()
        labels = [record_label]

        if 'PIN' in value and value['PIN'] \
                in precise_ingredient:
            for pin in precise_ingredient[value['PIN']]:
                labels.append(pin.lower())

        for label in labels:
            trade_names = \
                [val for key, val in ingredient_brands.items()
                 if label == key.lower()]
            trade_names = {val for sublist in trade_names
                           for val in sublist}
            for tn in trade_names:
                self._add_term(value, tn, 'trade_names')

        if record_label in sbdfs:
            for tn in sbdfs[record_label]:
                self._add_term(value, tn, 'trade_names')

    def _add_str_field(self, params, row, precise_ingredient, drug_forms,
                       sbdfs):
        """Differentiate STR field.

        :param dict params: A transformed therapy record.
        :param list row: A row in the RxNorm data file.
        :param dict precise_ingredient: Precise ingredient information
        :param list drug_forms: RxNorm Drug Form values
        :param dict precise_ingredient: Brand names for precise ingredient
        """
        term = row[14]
        term_type = row[12]
        source = row[11]

        if term_type == 'IN' and source == 'RXNORM':
            params['label'] = term
            if row[17] == '4096':
                params['approval_status'] = ApprovalStatus.APPROVED.value
        elif term_type in ALIASES:
            if term_type == 'PT' and source == 'SNOMEDCT_US':
                if 'containing' not in term:
                    # Dont want to store aliases that have "-containing ..."
                    self._add_term(params, term, 'aliases')
            else:
                self._add_term(params, term, 'aliases')
        elif term_type in TRADE_NAMES:
            self._add_term(params, term, 'trade_names')

        if source == 'RXNORM':
            if term_type == 'SBDF':
                brand = term.split('[')[-1].split(']')[0]
                ingredient_strength = term.replace(f"[{brand}]", '')
                for df in drug_forms:
                    if df in ingredient_strength:
                        ingredient = \
                            ingredient_strength.replace(df, '').strip()
                        self._add_term(sbdfs, brand, ingredient.lower())
                        break

        if source == 'MSH':
            if term_type == 'MH':
                # Get ID for accessing precise ingredient
                params['PIN'] = row[13]
            elif term_type == 'PEP':
                self._add_term(precise_ingredient, term, row[13])

    def _add_term(self, params, term, label_type):
        """Add a single term to a therapy record in an associated field.

        :param dict params: A transformed therapy record.
        :param str term: The term to be added
        :param str label_type: The type of term
        """
        if label_type in params and params[label_type]:
            if term not in params[label_type]:
                params[label_type].append(term)
        else:
            params[label_type] = [term]

    def _add_other_ids_xrefs(self, params, row):
        """Add other identifier or xref to therapy.

        :param dict params: A transformed therapy record.
        :param list row: A row in the RxNorm data file.
        """
        if row[11]:
            other_id_xref = row[11].upper()
            if other_id_xref in self._other_id_srcs:
                source_id =\
                    f"{NamespacePrefix[other_id_xref].value}:{row[13]}"
                if source_id != params['concept_id']:
                    # Sometimes concept_id is included in the source field
                    self._add_term(params, source_id, 'other_identifiers')
            elif other_id_xref in self._xref_srcs:
                source_id = f"{NamespacePrefix[other_id_xref].value}:{row[13]}"
                self._add_term(params, source_id, 'xrefs')
            else:
                logger.info(f"{other_id_xref} not in NameSpacePrefix.")

    def _load_meta(self):
        """Add RxNorm metadata."""
        meta = Meta(data_license='UMLS Metathesaurus',
                    data_license_url='https://www.nlm.nih.gov/research/umls/'
                                     'rxnorm/docs/termsofservice.html',
                    version=self._version,
                    data_url=self._data_url,
                    rdp_url=None,
                    data_license_attributes={
                        'non_commercial': False,
                        'share_alike': False,
                        'attribution': False
                    })
        params = dict(meta)
        params['src_name'] = SourceName.RXNORM.value
<<<<<<< HEAD
        self.database.metadata.put_item(Item=params)
=======
        params['snomedct_version'] = '20200731'
        self.database.metadata.put_item(Item=params)

    def _load_data(self):
        """Load the RxNorm source into database."""
        self._extract_data()
        self._add_meta()
        self._transform_data()
>>>>>>> f2a0ee8f
<|MERGE_RESOLUTION|>--- conflicted
+++ resolved
@@ -458,15 +458,5 @@
                     })
         params = dict(meta)
         params['src_name'] = SourceName.RXNORM.value
-<<<<<<< HEAD
-        self.database.metadata.put_item(Item=params)
-=======
         params['snomedct_version'] = '20200731'
-        self.database.metadata.put_item(Item=params)
-
-    def _load_data(self):
-        """Load the RxNorm source into database."""
-        self._extract_data()
-        self._add_meta()
-        self._transform_data()
->>>>>>> f2a0ee8f
+        self.database.metadata.put_item(Item=params)