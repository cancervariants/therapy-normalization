"""This module defines the RxNorm ETL methods.

"This product uses publicly available data courtesy of the U.S. National
Library of Medicine (NLM), National Institutes of Health, Department of Health
 and Human Services; NLM is not responsible for the product and does not
 endorse or recommend this or any other product."
"""
from .base import Base
from therapy import PROJECT_ROOT, DownloadException
from therapy.database import Database
from therapy.schemas import SourceName, NamespacePrefix, Meta, Drug, \
    ApprovalStatus
import csv
import datetime
import logging
import botocore
from typing import Set
from os import environ, remove
import subprocess
import shutil
import zipfile
import re
import yaml

logger = logging.getLogger('therapy')
logger.setLevel(logging.DEBUG)

# Designated Alias, Designated Syn, Tall Man Syn, Machine permutation
# Generic Drug Name, Designated Preferred Name, Preferred Entry Term,
# Clinical Drug, Entry Term, Rxnorm Preferred
ALIASES = ['SYN', 'SY', 'TMSY', 'PM',
           'GN', 'PT', 'PEP', 'CD', 'ET', 'RXN_PT']

# Fully-specified drug brand name that can be prescribed
# Fully-specified drug brand name that can not be prescribed,
# Semantic branded drug
TRADE_NAMES = ['BD', 'BN', 'SBD']

# Allowed xrefs that have Source Level Restriction 0 or 1
XREFS = ['ATC', 'CVX', 'DRUGBANK', 'MMSL', 'MSH', 'MTHCMSFRF', 'MTHSPL',
         'RXNORM', 'USP', 'VANDF']


class RxNorm(Base):
    """Extract, transform, and load the RxNorm source."""

    def __init__(self,
                 database: Database,
                 data_url='https://www.nlm.nih.gov/research/umls/'
                          'rxnorm/docs/rxnormfiles.html'):
        """Initialize the RxNorm ETL class.

        :param Database database: Access to DynamoDB.
        :param str data_url: URL to RxNorm data files.
        """
        self._other_id_srcs = {src for src in SourceName.__members__}
        self._xref_srcs = {src for src in NamespacePrefix.__members__}
        self._data_url = data_url
        self.database = database
        self._added_ids = []

    def perform_etl(self) -> Set[str]:
        """Load the RxNorm source into database.

        :return: Set of concept IDs which were successfully processed and
            uploaded.
        """
        self._extract_data()
        self._load_meta()
        self._transform_data()
        return self._added_ids

    def _extract_data(self, *args, **kwargs):
        """Extract data from the RxNorm source."""
        logger.info('Extracting RxNorm...')
        if 'data_path' in kwargs:
            self._data_src = kwargs['data_path']
        else:
            rxn_dir = PROJECT_ROOT / 'data' / 'rxnorm'
            rxn_dir.mkdir(exist_ok=True, parents=True)
            rxn_files = list(rxn_dir.iterdir())
            if len(rxn_files) == 0:
                self._download_data(rxn_dir)

            # file might already exist
            files = sorted([fn for fn in rxn_dir.iterdir() if fn.name.
                           startswith('rxnorm_') and fn.name.endswith('.RRF')],
                           reverse=True)
            file_found = False
            for file in files:
                version = str(file).split('_')[-1].split('.')[0]
                try:
                    datetime.datetime.strptime(version, '%Y%m%d')
                    self._data_src = file
                    self._version = version
                    file_found = True
                    break
                except ValueError:
                    pass
            if not file_found:
                self._download_data(rxn_dir)
            self._create_drug_form_yaml(rxn_dir)
        logger.info('Successfully extracted RxNorm.')

    def _download_data(self, rxn_dir):
        """Download RxNorm data file.

        :param Path rxn_dir: Path to RxNorm data directory.
        """
        logger.info('Downloading RxNorm...')
        if 'RXNORM_API_KEY' in environ.keys():
            uri = 'https://download.nlm.nih.gov/umls/kss/' \
                  'rxnorm/RxNorm_full_current.zip'

            # Source:
            # https://documentation.uts.nlm.nih.gov/automating-downloads.html
            subprocess.call(['bash', f'{PROJECT_ROOT}/therapy/etl/'
                                     f'rxnorm_download.sh', uri])

            zip_path = rxn_dir / 'RxNorm_full_current.zip'
            shutil.move(PROJECT_ROOT / 'RxNorm_full_current.zip', zip_path)

            with zipfile.ZipFile(zip_path, 'r') as zf:
                zf.extractall(rxn_dir)

            remove(zip_path)
            shutil.rmtree(rxn_dir / 'prescribe')
            shutil.rmtree(rxn_dir / 'scripts')

            # get version
            readme = sorted([fn for fn in rxn_dir.iterdir() if fn.name.
                            startswith('Readme')])[0]
            version = str(readme).split('.')[0].split('_')[-1]
            self._version = datetime.datetime.strptime(
                version, '%m%d%Y').strftime('%Y%m%d')
            remove(readme)

            temp_file = rxn_dir / 'rrf' / 'RXNCONSO.RRF'
            self._data_src = rxn_dir / f"rxnorm_{self._version}.RRF"
            shutil.move(temp_file, self._data_src)
            shutil.rmtree(rxn_dir / 'rrf')
        else:
            logger.error('Could not find RXNORM_API_KEY in environment '
                         'variables.')
            raise DownloadException("RXNORM_API_KEY not found.")

    def _create_drug_form_yaml(self, rxn_dir):
        """Create a YAML file containing RxNorm drug form values.

        :param Path rxn_dir: Path to RxNorm data directory.
        """
        self._drug_forms_file = rxn_dir / 'drug_forms.yaml'
        if not self._drug_forms_file.exists():
            dfs = list()
            with open(self._data_src) as f:
                data = csv.reader(f, delimiter='|')
                for row in data:
                    if row[12] == 'DF' and row[11] == 'RXNORM':
                        if row[14] not in dfs:
                            dfs.append(row[14])

            with open(self._drug_forms_file, 'w') as file:
                yaml.dump(dfs, file)

    def _transform_data(self):
        """Transform the RxNorm source."""
        with open(self._drug_forms_file, 'r') as file:
            drug_forms = yaml.safe_load(file)

        with open(self._data_src) as f:
            rff_data = csv.reader(f, delimiter='|')
            ingredient_brands = dict()  # Link ingredient to brand
            precise_ingredient = dict()  # Link precise ingredient to get brand
            data = dict()  # Transformed therapy records
            sbdfs = dict()  # Link ingredient to brand
            brands = dict()  # Get RXNORM|BN to concept_id
            for row in rff_data:
                if row[11] in XREFS:
                    concept_id = f"{NamespacePrefix.RXNORM.value}:{row[0]}"
                    if row[12] == 'BN' and row[11] == 'RXNORM':
                        brands[row[14]] = concept_id
                    if row[12] == 'SBDC' and row[11] == 'RXNORM':
                        # Semantic Branded Drug Component
                        self._get_brands(row, ingredient_brands)
                    else:
                        if concept_id not in data.keys():
                            params = dict()
                            params['concept_id'] = concept_id
                            self._add_str_field(params, row,
                                                precise_ingredient,
                                                drug_forms, sbdfs)
                            self._add_other_ids_xrefs(params, row)
                            data[concept_id] = params
                        else:
                            # Concept already created
                            params = data[concept_id]
                            self._add_str_field(params, row,
                                                precise_ingredient,
                                                drug_forms, sbdfs)
                            self._add_other_ids_xrefs(params, row)

            with self.database.therapies.batch_writer() as batch:
                for key, value in data.items():
                    if 'label' in value:
                        self._get_trade_names(value, precise_ingredient,
                                              ingredient_brands, sbdfs)
                        self._load_brand_concepts(value, brands, batch)

                        params = Drug(
                            concept_id=value['concept_id'],
                            label=value['label'] if 'label' in value else None,
                            approval_status=value[
                                'approval_status'] if 'approval_status'
                                                      in value else None,
                            aliases=value['aliases'] if 'aliases' in
                                                        value else [],
                            other_identifiers=value[
                                'other_identifiers'] if 'other_identifiers'
                                                        in value else [],
                            xrefs=value['xrefs'] if 'xrefs' in value else [],
                            trade_names=value['trade_names'] if 'trade_names'
                                                                in value else []  # noqa: E501
                        )
                        self._load_therapy(params, batch)

    def _load_therapy(self, params, batch):
        """Load therapy record into the database.

        :param Drug params: A Therapy object.
        :param BatchWriter batch: Object to write data to DynamoDB.
        """
        params = dict(params)
        for label_type in ['label', 'aliases', 'other_identifiers', 'xrefs',
                           'trade_names']:
            if not params[label_type]:
                del params[label_type]

        for attr in ['trade_names', 'aliases']:
            # Remove duplicates
            if attr in params:
                if 'label' in params:
                    params[attr] = list(set(params[attr]) - {params['label']})

                if attr == 'aliases' and 'trade_names' in params:
                    params[attr] = \
                        list(set(params[attr]) - set(params['trade_names']))

                # 20 cutoff for aliases / trade names
                if len(params[attr]) > 20:
                    logger.debug(f"{params['concept_id']} has more than 20"
                                 f" {attr}.")
                    del params[attr]

        self._load_label_types(params, batch)
        params['src_name'] = SourceName.RXNORM.value
        params['label_and_type'] = f"{params['concept_id'].lower()}##identity"
        try:
            batch.put_item(Item=params)
            self._added_ids.append(params['concept_id'])
        except botocore.exceptions.ClientError:
            if (len((params['label_and_type']).encode('utf-8')) >= 2048) or \
                    (len((params['concept_id']).encode('utf-8')) >= 1024):
                logger.info(f"{params['concept_id']}: An error occurred "
                            "(ValidationException) when calling the "
                            "BatchWriteItem operation: Hash primary key "
                            "values must be under 2048 bytes, and range"
                            " primary key values must be under 1024"
                            " bytes.")

    def _load_label_types(self, params, batch):
        """Insert aliases, trade_names, and label data into the database.

        :param dict params: A transformed therapy record.
        :param BatchWriter batch: Object to write data to DynamoDB
        """
        if 'label' in params:
            self._load_label_type(params, batch, 'label', 'label')
        if 'trade_names' in params:
            self._load_label_type(params, batch, 'trade_name', 'trade_names')
        if 'aliases' in params:
            self._load_label_type(params, batch, 'alias', 'aliases')

    def _load_label_type(self, params, batch, label_type_sing, label_type_pl):
        """Insert alias, trade_name, or label data into the database.

        :param dict params: A transformed therapy record.
        :param BatchWriter batch: Object to write data to DynamoDB
        :param str label_type_sing: The singular label type
        :param str label_type_pl: The plural label type
        """
        if isinstance(params[label_type_pl], list):
            terms = {t.casefold(): t for t in params[label_type_pl]}.values()
        else:
            terms = [params[label_type_pl]]
        for t in terms:
            t = {
                'label_and_type': f"{t.lower()}##{label_type_sing}",
                'concept_id': f"{params['concept_id'].lower()}",
                'src_name': SourceName.RXNORM.value
            }
            try:
                batch.put_item(Item=t)
            except botocore.exceptions.ClientError:
                if (len((t['label_and_type']).encode('utf-8')) >= 2048) or \
                        (len((t['concept_id']).encode('utf-8')) >= 1024):
                    logger.info(f"{params['concept_id']}: An error occurred "
                                "(ValidationException) when calling the "
                                "BatchWriteItem operation: Hash primary key "
                                "values must be under 2048 bytes, and range"
                                " primary key values must be under 1024"
                                " bytes.")
        return terms

    def _get_brands(self, row, ingredient_brands):
        """Add ingredient and brand to ingredient_brands.

        :param list row: A row in the RxNorm data file.
        :param dict ingredient_brands: Store brands for each ingredient
        """
        # SBDC: Ingredient(s) + Strength + [Brand Name]
        term = row[14]
        ingredients_brand = \
            re.sub(r"(\d*)(\d*\.)?\d+ (MG|UNT|ML)?(/(ML|HR|MG))?",
                   "", term)
        brand = term.split('[')[-1].split(']')[0]
        ingredients = ingredients_brand.replace(f"[{brand}]", '')
        if '/' in ingredients:
            ingredients = ingredients.split('/')
            for ingredient in ingredients:
                self._add_term(ingredient_brands, brand,
                               ingredient.strip())
        else:
            self._add_term(ingredient_brands, brand,
                           ingredients.strip())

    def _get_trade_names(self, value, precise_ingredient, ingredient_brands,
                         sbdfs):
        """Get trade names for a given ingredient.

        :param dict value: Therapy attributes
        :param dict precise_ingredient: Brand names for precise ingredient
        :param dict ingredient_brands: Brand names for ingredient
        :param dict sbdfs: Brand names for ingredient from SBDF row
        """
        record_label = value['label'].lower()
        labels = [record_label]

        if 'PIN' in value and value['PIN'] \
                in precise_ingredient:
            for pin in precise_ingredient[value['PIN']]:
                labels.append(pin.lower())

        for label in labels:
            trade_names = \
                [val for key, val in ingredient_brands.items()
                 if label == key.lower()]
            trade_names = {val for sublist in trade_names
                           for val in sublist}
            for tn in trade_names:
                self._add_term(value, tn, 'trade_names')

        if record_label in sbdfs:
            for tn in sbdfs[record_label]:
                self._add_term(value, tn, 'trade_names')

    def _load_brand_concepts(self, value, brands, batch):
        """Connect brand names to a concept and load into the database.

        :params dict value: A transformed therapy record
        :params dict brands: Connects brand names to concept records
        :param BatchWriter batch: Object to write data to DynamoDB.
        """
        if 'trade_names' in value:
            for tn in value['trade_names']:
                if brands.get(tn):
                    batch.put_item(Item={
                        'label_and_type':
                            f"{brands.get(tn)}##rx_brand",
                        'concept_id': value['concept_id'],
                        'src_name': SourceName.RXNORM.value
                    })

    def _add_str_field(self, params, row, precise_ingredient, drug_forms,
                       sbdfs):
        """Differentiate STR field.

        :param dict params: A transformed therapy record.
        :param list row: A row in the RxNorm data file.
        :param dict precise_ingredient: Precise ingredient information
        :param list drug_forms: RxNorm Drug Form values
        :param dict precise_ingredient: Brand names for precise ingredient
        """
        term = row[14]
        term_type = row[12]
        source = row[11]

        if (term_type == 'IN' or term_type == 'PIN') and source == 'RXNORM':
            params['label'] = term
            if row[17] == '4096':
                params['approval_status'] = ApprovalStatus.APPROVED.value
        elif term_type in ALIASES:
            self._add_term(params, term, 'aliases')
        elif term_type in TRADE_NAMES:
            self._add_term(params, term, 'trade_names')

        if source == 'RXNORM':
            if term_type == 'SBDF':
                brand = term.split('[')[-1].split(']')[0]
                ingredient_strength = term.replace(f"[{brand}]", '')
                for df in drug_forms:
                    if df in ingredient_strength:
                        ingredient = \
                            ingredient_strength.replace(df, '').strip()
                        self._add_term(sbdfs, brand, ingredient.lower())
                        break

        if source == 'MSH':
            if term_type == 'MH':
                # Get ID for accessing precise ingredient
                params['PIN'] = row[13]
            elif term_type == 'PEP':
                self._add_term(precise_ingredient, term, row[13])

    def _add_term(self, params, term, label_type):
        """Add a single term to a therapy record in an associated field.

        :param dict params: A transformed therapy record.
        :param str term: The term to be added
        :param str label_type: The type of term
        """
        if label_type in params and params[label_type]:
            if term not in params[label_type]:
                params[label_type].append(term)
        else:
            params[label_type] = [term]

    def _add_other_ids_xrefs(self, params, row):
        """Add other identifier or xref to therapy.

        :param dict params: A transformed therapy record.
        :param list row: A row in the RxNorm data file.
        """
        if row[11]:
            other_id_xref = row[11].upper()
            if other_id_xref in self._other_id_srcs:
                source_id =\
                    f"{NamespacePrefix[other_id_xref].value}:{row[13]}"
                if source_id != params['concept_id']:
                    # Sometimes concept_id is included in the source field
                    self._add_term(params, source_id, 'other_identifiers')
            elif other_id_xref in self._xref_srcs:
                source_id = f"{NamespacePrefix[other_id_xref].value}:{row[13]}"
                self._add_term(params, source_id, 'xrefs')
            else:
                logger.info(f"{other_id_xref} not in NameSpacePrefix.")

    def _load_meta(self):
        """Add RxNorm metadata."""
        meta = Meta(data_license='UMLS Metathesaurus',
                    data_license_url='https://www.nlm.nih.gov/research/umls/'
                                     'rxnorm/docs/termsofservice.html',
                    version=self._version,
                    data_url=self._data_url,
                    rdp_url=None,
                    data_license_attributes={
                        'non_commercial': False,
                        'share_alike': False,
                        'attribution': True
                    })
        params = dict(meta)
        params['src_name'] = SourceName.RXNORM.value
<<<<<<< HEAD
        params['snomedct_version'] = '20200731'
        self.database.metadata.put_item(Item=params)
=======
        self.database.metadata.put_item(Item=params)

    def _load_data(self):
        """Load the RxNorm source into database."""
        self._extract_data()
        self._add_meta()
        self._transform_data()
>>>>>>> 0b19f050
<|MERGE_RESOLUTION|>--- conflicted
+++ resolved
@@ -469,15 +469,4 @@
                     })
         params = dict(meta)
         params['src_name'] = SourceName.RXNORM.value
-<<<<<<< HEAD
-        params['snomedct_version'] = '20200731'
-        self.database.metadata.put_item(Item=params)
-=======
-        self.database.metadata.put_item(Item=params)
-
-    def _load_data(self):
-        """Load the RxNorm source into database."""
-        self._extract_data()
-        self._add_meta()
-        self._transform_data()
->>>>>>> 0b19f050
+        self.database.metadata.put_item(Item=params)