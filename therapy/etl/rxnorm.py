--- conflicted
+++ resolved
@@ -21,12 +21,8 @@
 from therapy import DownloadException, XREF_SOURCES, ASSOC_WITH_SOURCES, \
     ITEM_TYPES
 from therapy.schemas import SourceName, NamespacePrefix, SourceMeta, Drug, \
-<<<<<<< HEAD
-    ApprovalStatus
+    ApprovalStatus, RecordParams
 from therapy.etl.base import Base
-=======
-    ApprovalStatus, RecordParams
->>>>>>> b820a45f
 
 logger = logging.getLogger("therapy")
 logger.setLevel(logging.DEBUG)
@@ -67,47 +63,9 @@
 
         :raises DownloadException: if API Key is not defined in the environment.
         """
-<<<<<<< HEAD
         logger.info("Retrieving source data for RxNorm")
         api_key = environ.get("RXNORM_API_KEY")
         if api_key is None:
-=======
-        logger.info("Downloading RxNorm...")
-        if "RXNORM_API_KEY" in environ.keys():
-            uri = "https://download.nlm.nih.gov/umls/kss/" \
-                  "rxnorm/RxNorm_full_current.zip"
-
-            rxnorm_path = str(Path(therapy.__file__).resolve().parents[0] / "data" / "rxnorm" / "RxNorm_full_current.zip")  # noqa: E501
-            environ["RXNORM_PATH"] = rxnorm_path
-
-            # Source:
-            # https://documentation.uts.nlm.nih.gov/automating-downloads.html
-            subprocess.call(["bash", f"{PROJECT_ROOT}/etl/"
-                                     f"rxnorm_download.sh", uri])
-
-            with zipfile.ZipFile(rxnorm_path, "r") as zf:
-                zf.extractall(rxn_dir)
-
-            remove(rxnorm_path)
-            shutil.rmtree(rxn_dir / "prescribe")
-            shutil.rmtree(rxn_dir / "scripts")
-
-            readme = sorted([fn for fn in rxn_dir.iterdir() if fn.name.
-                            startswith("Readme")])[0]
-
-            # get version
-            version = str(readme).split("/")[-1].split(".")[0].split("_")[-1]
-
-            self._version = datetime.datetime.strptime(
-                version, "%m%d%Y").strftime("%Y%m%d")
-            remove(readme)
-
-            temp_file = rxn_dir / "rrf" / "RXNCONSO.RRF"
-            self._data_src = rxn_dir / f"rxnorm_{self._version}.RRF"
-            shutil.move(str(temp_file), str(self._data_src))
-            shutil.rmtree(rxn_dir / "rrf")
-        else:
->>>>>>> b820a45f
             logger.error("Could not find RXNORM_API_KEY in environment variables.")
             raise DownloadException("RXNORM_API_KEY not found.")
 
