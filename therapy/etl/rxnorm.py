"""This module defines the RxNorm ETL methods.

"This product uses publicly available data courtesy of the U.S. National
Library of Medicine (NLM), National Institutes of Health, Department of Health
 and Human Services; NLM is not responsible for the product and does not
 endorse or recommend this or any other product."
"""
from .base import Base
<<<<<<< HEAD
from therapy import PROJECT_ROOT, DownloadException, OTHER_IDENTIFIERS, XREFS
=======
import therapy
from therapy import PROJECT_ROOT, DownloadException
>>>>>>> eb61d9b5
from therapy.database import Database
from therapy.schemas import SourceName, NamespacePrefix, Meta, Drug, \
    ApprovalStatus
import csv
import datetime
import logging
import botocore
from typing import List
from os import environ, remove
import subprocess
import shutil
import zipfile
import re
import yaml
from pathlib import Path

logger = logging.getLogger('therapy')
logger.setLevel(logging.DEBUG)

# Designated Alias, Designated Syn, Tall Man Syn, Machine permutation
# Generic Drug Name, Designated Preferred Name, Preferred Entry Term,
# Clinical Drug, Entry Term, Rxnorm Preferred
ALIASES = ['SYN', 'SY', 'TMSY', 'PM',
           'GN', 'PT', 'PEP', 'CD', 'ET', 'RXN_PT']

# Fully-specified drug brand name that can be prescribed
# Fully-specified drug brand name that can not be prescribed,
# Semantic branded drug
TRADE_NAMES = ['BD', 'BN', 'SBD']

# Allowed rxnorm xrefs that have Source Level Restriction 0 or 1
RXNORM_XREFS = ['ATC', 'CVX', 'DRUGBANK', 'MMSL', 'MSH', 'MTHCMSFRF', 'MTHSPL',
                'RXNORM', 'USP', 'VANDF']


class RxNorm(Base):
    """Extract, transform, and load the RxNorm source."""

    def __init__(self,
                 database: Database,
                 data_url='https://www.nlm.nih.gov/research/umls/'
                          'rxnorm/docs/rxnormfiles.html'):
        """Initialize the RxNorm ETL class.

        :param Database database: Access to DynamoDB.
        :param str data_url: URL to RxNorm data files.
        """
        self._data_url = data_url
        self.database = database
        self._added_ids = []

    def perform_etl(self) -> List[str]:
        """Load the RxNorm source into database.

        :return: List of concept IDs which were successfully processed and
            uploaded.
        """
        self._extract_data()
        self._load_meta()
        self._transform_data()
        return self._added_ids

    def _extract_data(self, *args, **kwargs):
        """Extract data from the RxNorm source."""
        logger.info('Extracting RxNorm...')
        if 'data_path' in kwargs:
            self._data_src = kwargs['data_path']
        else:
            rxn_dir = PROJECT_ROOT / 'data' / 'rxnorm'
            rxn_dir.mkdir(exist_ok=True, parents=True)
            rxn_files = list(rxn_dir.iterdir())
            if len(rxn_files) == 0:
                self._download_data(rxn_dir)

            # file might already exist
            files = sorted([fn for fn in rxn_dir.iterdir() if fn.name.
                           startswith('rxnorm_') and fn.name.endswith('.RRF')],
                           reverse=True)
            file_found = False
            for file in files:
                version = str(file).split('_')[-1].split('.')[0]
                try:
                    datetime.datetime.strptime(version, '%Y%m%d')
                    self._data_src = file
                    self._version = version
                    file_found = True
                    break
                except ValueError:
                    pass
            if not file_found:
                self._download_data(rxn_dir)
            self._create_drug_form_yaml(rxn_dir)
        logger.info('Successfully extracted RxNorm.')

    def _download_data(self, rxn_dir):
        """Download RxNorm data file.

        :param Path rxn_dir: Path to RxNorm data directory.
        """
        logger.info('Downloading RxNorm...')
        if 'RXNORM_API_KEY' in environ.keys():
            uri = 'https://download.nlm.nih.gov/umls/kss/' \
                  'rxnorm/RxNorm_full_current.zip'

            rxnorm_path = str(Path(therapy.__file__).resolve().parents[0] / 'data' / 'rxnorm' / 'RxNorm_full_current.zip')  # noqa: E501
            environ['RXNORM_PATH'] = rxnorm_path

            # Source:
            # https://documentation.uts.nlm.nih.gov/automating-downloads.html
            subprocess.call(['bash', f'{PROJECT_ROOT}/etl/'
                                     f'rxnorm_download.sh', uri])

            with zipfile.ZipFile(rxnorm_path, 'r') as zf:
                zf.extractall(rxn_dir)

            remove(rxnorm_path)
            shutil.rmtree(rxn_dir / 'prescribe')
            shutil.rmtree(rxn_dir / 'scripts')

            readme = sorted([fn for fn in rxn_dir.iterdir() if fn.name.
                            startswith('Readme')])[0]

            # get version
            version = str(readme).split('/')[-1].split('.')[0].split('_')[-1]

            self._version = datetime.datetime.strptime(
                version, '%m%d%Y').strftime('%Y%m%d')
            remove(readme)

            temp_file = rxn_dir / 'rrf' / 'RXNCONSO.RRF'
            self._data_src = rxn_dir / f"rxnorm_{self._version}.RRF"
            shutil.move(temp_file, self._data_src)
            shutil.rmtree(rxn_dir / 'rrf')
        else:
            logger.error('Could not find RXNORM_API_KEY in environment '
                         'variables.')
            raise DownloadException("RXNORM_API_KEY not found.")

    def _create_drug_form_yaml(self, rxn_dir):
        """Create a YAML file containing RxNorm drug form values.

        :param Path rxn_dir: Path to RxNorm data directory.
        """
        self._drug_forms_file = rxn_dir / 'drug_forms.yaml'
        if not self._drug_forms_file.exists():
            dfs = list()
            with open(self._data_src) as f:
                data = csv.reader(f, delimiter='|')
                for row in data:
                    if row[12] == 'DF' and row[11] == 'RXNORM':
                        if row[14] not in dfs:
                            dfs.append(row[14])

            with open(self._drug_forms_file, 'w') as file:
                yaml.dump(dfs, file)

    def _transform_data(self):
        """Transform the RxNorm source."""
        with open(self._drug_forms_file, 'r') as file:
            drug_forms = yaml.safe_load(file)

        with open(self._data_src) as f:
            rff_data = csv.reader(f, delimiter='|')
            ingredient_brands = dict()  # Link ingredient to brand
            precise_ingredient = dict()  # Link precise ingredient to get brand
            data = dict()  # Transformed therapy records
            sbdfs = dict()  # Link ingredient to brand
            brands = dict()  # Get RXNORM|BN to concept_id
            for row in rff_data:
                if row[11] in RXNORM_XREFS:
                    concept_id = f"{NamespacePrefix.RXNORM.value}:{row[0]}"
                    if row[12] == 'BN' and row[11] == 'RXNORM':
                        brands[row[14]] = concept_id
                    if row[12] == 'SBDC' and row[11] == 'RXNORM':
                        # Semantic Branded Drug Component
                        self._get_brands(row, ingredient_brands)
                    else:
                        if concept_id not in data.keys():
                            params = dict()
                            params['concept_id'] = concept_id
                            self._add_str_field(params, row,
                                                precise_ingredient,
                                                drug_forms, sbdfs)
                            self._add_other_ids_xrefs(params, row)
                            data[concept_id] = params
                        else:
                            # Concept already created
                            params = data[concept_id]
                            self._add_str_field(params, row,
                                                precise_ingredient,
                                                drug_forms, sbdfs)
                            self._add_other_ids_xrefs(params, row)

            with self.database.therapies.batch_writer() as batch:
                for key, value in data.items():
                    if 'label' in value:
                        self._get_trade_names(value, precise_ingredient,
                                              ingredient_brands, sbdfs)
                        self._load_brand_concepts(value, brands, batch)

                        params = Drug(
                            concept_id=value['concept_id'],
                            label=value['label'] if 'label' in value else None,
                            approval_status=value[
                                'approval_status'] if 'approval_status'
                                                      in value else None,
                            aliases=value['aliases'] if 'aliases' in
                                                        value else [],
                            other_identifiers=value[
                                'other_identifiers'] if 'other_identifiers'
                                                        in value else [],
                            xrefs=value['xrefs'] if 'xrefs' in value else [],
                            trade_names=value['trade_names'] if 'trade_names'
                                                                in value else []  # noqa: E501
                        )
                        self._load_therapy(params, batch)

    def _load_therapy(self, params, batch):
        """Load therapy record into the database.

        :param Drug params: A Therapy object.
        :param BatchWriter batch: Object to write data to DynamoDB.
        """
        params = dict(params)
        for label_type in ['label', 'aliases', 'other_identifiers', 'xrefs',
                           'trade_names']:
            if not params[label_type]:
                del params[label_type]

        for attr in ['trade_names', 'aliases']:
            # Remove duplicates
            if attr in params:
                if 'label' in params:
                    params[attr] = list(set(params[attr]) - {params['label']})

                if attr == 'aliases' and 'trade_names' in params:
                    params[attr] = \
                        list(set(params[attr]) - set(params['trade_names']))

                # 20 cutoff for aliases / trade names
                if len(params[attr]) > 20:
                    logger.debug(f"{params['concept_id']} has more than 20"
                                 f" {attr}.")
                    del params[attr]

        self._load_label_types(params, batch)
        params['src_name'] = SourceName.RXNORM.value
        params['label_and_type'] = f"{params['concept_id'].lower()}##identity"
        try:
            batch.put_item(Item=params)
            self._added_ids.append(params['concept_id'])
        except botocore.exceptions.ClientError:
            if (len((params['label_and_type']).encode('utf-8')) >= 2048) or \
                    (len((params['concept_id']).encode('utf-8')) >= 1024):
                logger.info(f"{params['concept_id']}: An error occurred "
                            "(ValidationException) when calling the "
                            "BatchWriteItem operation: Hash primary key "
                            "values must be under 2048 bytes, and range"
                            " primary key values must be under 1024"
                            " bytes.")

    def _load_label_types(self, params, batch):
        """Insert aliases, trade_names, and label data into the database.

        :param dict params: A transformed therapy record.
        :param BatchWriter batch: Object to write data to DynamoDB
        """
        if 'label' in params:
            self._load_label_type(params, batch, 'label', 'label')
        if 'trade_names' in params:
            self._load_label_type(params, batch, 'trade_name', 'trade_names')
        if 'aliases' in params:
            self._load_label_type(params, batch, 'alias', 'aliases')

    def _load_label_type(self, params, batch, label_type_sing, label_type_pl):
        """Insert alias, trade_name, or label data into the database.

        :param dict params: A transformed therapy record.
        :param BatchWriter batch: Object to write data to DynamoDB
        :param str label_type_sing: The singular label type
        :param str label_type_pl: The plural label type
        """
        if isinstance(params[label_type_pl], list):
            terms = {t.casefold(): t for t in params[label_type_pl]}.values()
        else:
            terms = [params[label_type_pl]]
        for t in terms:
            t = {
                'label_and_type': f"{t.lower()}##{label_type_sing}",
                'concept_id': f"{params['concept_id'].lower()}",
                'src_name': SourceName.RXNORM.value
            }
            try:
                batch.put_item(Item=t)
            except botocore.exceptions.ClientError:
                if (len((t['label_and_type']).encode('utf-8')) >= 2048) or \
                        (len((t['concept_id']).encode('utf-8')) >= 1024):
                    logger.info(f"{params['concept_id']}: An error occurred "
                                "(ValidationException) when calling the "
                                "BatchWriteItem operation: Hash primary key "
                                "values must be under 2048 bytes, and range"
                                " primary key values must be under 1024"
                                " bytes.")
        return terms

    def _get_brands(self, row, ingredient_brands):
        """Add ingredient and brand to ingredient_brands.

        :param list row: A row in the RxNorm data file.
        :param dict ingredient_brands: Store brands for each ingredient
        """
        # SBDC: Ingredient(s) + Strength + [Brand Name]
        term = row[14]
        ingredients_brand = \
            re.sub(r"(\d*)(\d*\.)?\d+ (MG|UNT|ML)?(/(ML|HR|MG))?",
                   "", term)
        brand = term.split('[')[-1].split(']')[0]
        ingredients = ingredients_brand.replace(f"[{brand}]", '')
        if '/' in ingredients:
            ingredients = ingredients.split('/')
            for ingredient in ingredients:
                self._add_term(ingredient_brands, brand,
                               ingredient.strip())
        else:
            self._add_term(ingredient_brands, brand,
                           ingredients.strip())

    def _get_trade_names(self, value, precise_ingredient, ingredient_brands,
                         sbdfs):
        """Get trade names for a given ingredient.

        :param dict value: Therapy attributes
        :param dict precise_ingredient: Brand names for precise ingredient
        :param dict ingredient_brands: Brand names for ingredient
        :param dict sbdfs: Brand names for ingredient from SBDF row
        """
        record_label = value['label'].lower()
        labels = [record_label]

        if 'PIN' in value and value['PIN'] \
                in precise_ingredient:
            for pin in precise_ingredient[value['PIN']]:
                labels.append(pin.lower())

        for label in labels:
            trade_names = \
                [val for key, val in ingredient_brands.items()
                 if label == key.lower()]
            trade_names = {val for sublist in trade_names
                           for val in sublist}
            for tn in trade_names:
                self._add_term(value, tn, 'trade_names')

        if record_label in sbdfs:
            for tn in sbdfs[record_label]:
                self._add_term(value, tn, 'trade_names')

    def _load_brand_concepts(self, value, brands, batch):
        """Connect brand names to a concept and load into the database.

        :params dict value: A transformed therapy record
        :params dict brands: Connects brand names to concept records
        :param BatchWriter batch: Object to write data to DynamoDB.
        """
        if 'trade_names' in value:
            for tn in value['trade_names']:
                if brands.get(tn):
                    batch.put_item(Item={
                        'label_and_type':
                            f"{brands.get(tn)}##rx_brand",
                        'concept_id': value['concept_id'],
                        'src_name': SourceName.RXNORM.value
                    })

    def _add_str_field(self, params, row, precise_ingredient, drug_forms,
                       sbdfs):
        """Differentiate STR field.

        :param dict params: A transformed therapy record.
        :param list row: A row in the RxNorm data file.
        :param dict precise_ingredient: Precise ingredient information
        :param list drug_forms: RxNorm Drug Form values
        :param dict precise_ingredient: Brand names for precise ingredient
        """
        term = row[14]
        term_type = row[12]
        source = row[11]

        if (term_type == 'IN' or term_type == 'PIN') and source == 'RXNORM':
            params['label'] = term
            if row[17] == '4096':
                params['approval_status'] = ApprovalStatus.APPROVED.value
        elif term_type in ALIASES:
            self._add_term(params, term, 'aliases')
        elif term_type in TRADE_NAMES:
            self._add_term(params, term, 'trade_names')

        if source == 'RXNORM':
            if term_type == 'SBDF':
                brand = term.split('[')[-1].split(']')[0]
                ingredient_strength = term.replace(f"[{brand}]", '')
                for df in drug_forms:
                    if df in ingredient_strength:
                        ingredient = \
                            ingredient_strength.replace(df, '').strip()
                        self._add_term(sbdfs, brand, ingredient.lower())
                        break

        if source == 'MSH':
            if term_type == 'MH':
                # Get ID for accessing precise ingredient
                params['PIN'] = row[13]
            elif term_type == 'PEP':
                self._add_term(precise_ingredient, term, row[13])

    def _add_term(self, params, term, label_type):
        """Add a single term to a therapy record in an associated field.

        :param dict params: A transformed therapy record.
        :param str term: The term to be added
        :param str label_type: The type of term
        """
        if label_type in params and params[label_type]:
            if term not in params[label_type]:
                params[label_type].append(term)
        else:
            params[label_type] = [term]

    def _add_other_ids_xrefs(self, params, row):
        """Add other identifier or xref to therapy.

        :param dict params: A transformed therapy record.
        :param list row: A row in the RxNorm data file.
        """
        if row[11]:
            other_id_xref = row[11].upper()
            if other_id_xref in OTHER_IDENTIFIERS:
                source_id =\
                    f"{NamespacePrefix[other_id_xref].value}:{row[13]}"
                if source_id != params['concept_id']:
                    # Sometimes concept_id is included in the source field
                    self._add_term(params, source_id, 'other_identifiers')
            elif other_id_xref in XREFS:
                source_id = f"{NamespacePrefix[other_id_xref].value}:{row[13]}"
                self._add_term(params, source_id, 'xrefs')
            else:
                logger.info(f"{other_id_xref} not in NameSpacePrefix.")

    def _load_meta(self):
        """Add RxNorm metadata."""
        meta = Meta(data_license='UMLS Metathesaurus',
                    data_license_url='https://www.nlm.nih.gov/research/umls/'
                                     'rxnorm/docs/termsofservice.html',
                    version=self._version,
                    data_url=self._data_url,
                    rdp_url=None,
                    data_license_attributes={
                        'non_commercial': False,
                        'share_alike': False,
                        'attribution': True
                    })
        params = dict(meta)
        params['src_name'] = SourceName.RXNORM.value
        self.database.metadata.put_item(Item=params)<|MERGE_RESOLUTION|>--- conflicted
+++ resolved
@@ -6,12 +6,8 @@
  endorse or recommend this or any other product."
 """
 from .base import Base
-<<<<<<< HEAD
 from therapy import PROJECT_ROOT, DownloadException, OTHER_IDENTIFIERS, XREFS
-=======
 import therapy
-from therapy import PROJECT_ROOT, DownloadException
->>>>>>> eb61d9b5
 from therapy.database import Database
 from therapy.schemas import SourceName, NamespacePrefix, Meta, Drug, \
     ApprovalStatus
