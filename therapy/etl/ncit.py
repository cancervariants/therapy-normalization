--- conflicted
+++ resolved
@@ -66,10 +66,6 @@
         for chunk in response.iter_content(chunk_size=512):
             if chunk:
                 handle.write(chunk)
-<<<<<<< HEAD
-        logger.info(zip_path)
-=======
->>>>>>> ff9aadf0
         with zipfile.ZipFile(zip_path, 'r') as zip_ref:
             zip_ref.extractall(self._data_path)
         remove(zip_path)
