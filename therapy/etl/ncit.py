--- conflicted
+++ resolved
@@ -25,13 +25,8 @@
     """
 
     def __init__(self,
-<<<<<<< HEAD
                  database,
-                 src_dir: str = "https://evs.nci.nih.gov/ftp1/NCI_Thesaurus/archive/20.09d_Release/",  # noqa F401
-=======
-                 database: Database,
                  src_dir: str = "https://evs.nci.nih.gov/ftp1/NCI_Thesaurus/archive/2020/20.09d_Release/",  # noqa F401
->>>>>>> 222ca6dd
                  src_fname: str = "Thesaurus_20.09d.OWL.zip",
                  data_path: Path = PROJECT_ROOT / 'data' / 'ncit',
                  chemidplus_path: Path = PROJECT_ROOT / 'data' / 'chemidplus'):
