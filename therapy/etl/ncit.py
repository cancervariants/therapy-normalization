"""ETL methods for NCIt source"""
from .base import Base
from therapy import PROJECT_ROOT
from therapy.schemas import SourceName, NamespacePrefix, Therapy, Meta
<<<<<<< HEAD
from therapy.database import DYNAMODB, THERAPIES_TABLE, METADATA_TABLE
=======
from therapy.database import THERAPIES_TABLE, METADATA_TABLE
>>>>>>> 96f1aeb2
import logging
import owlready2 as owl
from owlready2.entity import ThingClass
from typing import Set
import requests
import zipfile
from os import remove, rename

logger = logging.getLogger('therapy')
logger.setLevel(logging.DEBUG)


class NCIt(Base):
    """Core NCIt ETL class.

    Extracting both:
     * NCIt classes with semantic_type "Pharmacologic Substance" but not
       Retired_Concept
     * NCIt classes that are subclasses of C1909 (Pharmacologic Substance)
    """

    def __init__(self,
                 src_dir: str = "https://evs.nci.nih.gov/ftp1/NCI_Thesaurus/archive/20.09d_Release/",  # noqa F401
                 src_fname: str = "Thesaurus_20.09d.OWL.zip",
                 *args,
                 **kwargs):
        """Override base class init method. Call ETL methods.

        Args:
            src_dir: URL of source directory
            src_fname: filename for source file within source directory URL
        """
        self._SRC_DIR = src_dir
        self._SRC_FNAME = src_fname
        self._extract_data()
<<<<<<< HEAD
        self.db = DYNAMODB
=======
>>>>>>> 96f1aeb2
        self._transform_data()

    def _download_data(self):
        """Download NCI thesaurus source file for loading into normalizer"""
        logger.info('Downloading NCI Thesaurus...')
        url = self._SRC_DIR + self._SRC_FNAME
        out_dir = PROJECT_ROOT / 'data' / 'ncit'
        zip_path = out_dir / 'ncit.zip'
        response = requests.get(url, stream=True)
        handle = open(zip_path, "wb")
        for chunk in response.iter_content(chunk_size=512):
            if chunk:
                handle.write(chunk)
        print(zip_path)
        with zipfile.ZipFile(zip_path, 'r') as zip_ref:
            zip_ref.extractall(out_dir)
        remove(zip_path)
        version = self._SRC_DIR.split('/')[-2].split('_')[0]
        rename(out_dir / 'Thesaurus.owl', out_dir / f'ncit_{version}.owl')
        logger.info('Finished downloading NCI Thesaurus')

    def _extract_data(self, *args, **kwargs):
        """Get NCIt source file"""
        if 'data_path' in kwargs:
            self._data_src = kwargs['data_path']
        else:
            data_dir = PROJECT_ROOT / 'data' / 'ncit'
            data_dir.mkdir(exist_ok=True, parents=True)
            dir_files = list(data_dir.iterdir())
            if len(dir_files) == 0:
                self._download_data()
                dir_files = list(data_dir.iterdir())
            self._data_src = sorted(dir_files)[-1]
        self._version = self._data_src.stem.split('_')[1]

    def get_desc_nodes(self, node: ThingClass,
                       uq_nodes: Set[ThingClass]) -> Set[ThingClass]:
        """Create set of unique subclasses of node parameter.
        Should be originally called on ncit:C1909: Pharmacologic Substance.

        Args:
            node: concept node to either retrieve descendants of, or to
                normalize and add to DB
            uq_nodes: set of unique class nodes found so far from recursive
                tree exploration

        Returns:
            the uq_nodes set, updated with any class nodes found from
                recursive exploration of this branch of the class tree
        """
        children = node.descendants()
        if children:
            for child_node in children:
                if child_node is not node:
                    uq_nodes.add(child_node)
                    self.get_desc_nodes(child_node, uq_nodes)
        return uq_nodes

    def get_typed_nodes(self, uq_nodes: Set[ThingClass],
                        ncit: owl.namespace.Ontology) -> Set[ThingClass]:
        """Get all nodes with semantic_type Pharmacologic Substance

        Args:
            uq_nodes: set of unique class nodes found so far.
            ncit: owlready2 Ontology instance for NCI Thesaurus

        Returns:
            uq_nodes, with the addition of all classes found to have
                semantic_type Pharmacologic Substance and not of type
                Retired_Concept
        """
        graph = owl.default_world.as_rdflib_graph()

        query_str = '''SELECT ?x WHERE {
            ?x <http://ncicb.nci.nih.gov/xml/owl/EVS/Thesaurus.owl#P106>
            "Pharmacologic Substance"
        }'''
        typed_results = set(graph.query(query_str))

        retired_query_str = '''SELECT ?x WHERE {
            ?x <http://ncicb.nci.nih.gov/xml/owl/EVS/Thesaurus.owl#P310>
            "Retired_Concept"
        }
        '''
        retired_results = set(graph.query(retired_query_str))

        typed_results = typed_results - retired_results

        for result in typed_results:
            # parse result as URI and get ThingClass object back from NCIt
            class_object = ncit[result[0].toPython().split('#')[1]]
            uq_nodes.add(class_object)
        return uq_nodes

    def _transform_data(self, *args, **kwargs):
        """Get data from file and construct objects for loading"""
        ncit = owl.get_ontology(self._data_src.absolute().as_uri())
        ncit.load()
        self._add_meta()
        uq_nodes = set()
        uq_nodes = self.get_desc_nodes(ncit.C1909, uq_nodes)
        uq_nodes = self.get_typed_nodes(uq_nodes, ncit)
<<<<<<< HEAD
        with THERAPIES_TABLE.batch_writer() as batch:  # noqa: E501
=======
        with THERAPIES_TABLE.batch_writer() as batch:
>>>>>>> 96f1aeb2
            for node in uq_nodes:
                concept_id = f"{NamespacePrefix.NCIT.value}:{node.name}"
                if node.P108:
                    label = node.P108.first()
                else:
                    label = None
                aliases = node.P90
                if label and aliases and label in aliases:
                    aliases.remove(label)

                other_ids = []
                if node.P207:
                    other_ids.append(f"{NamespacePrefix.UMLS.value}:{node.P207.first()}")  # noqa: E501
                if node.P210:
                    other_ids.append(f"{NamespacePrefix.CASREGISTRY.value}:{node.P210.first()}")  # noqa: E501
                if node.P319:
                    other_ids.append(f"{NamespacePrefix.FDA.value}:{node.P319.first()}")  # noqa: E501
                if node.P320:
                    other_ids.append(f"{NamespacePrefix.ISO.value}:{node.P320.first()}")  # noqa: E501

                therapy = Therapy(concept_id=concept_id,  # noqa: F841
                                  src_name=SourceName.NCIT.value,
                                  label=label,
                                  aliases=aliases,
                                  other_identifiers=other_ids)
                self._load_therapy(therapy, batch)

    def _add_meta(self):
        """Load metadata"""
        metadata = Meta(data_license="CC BY 4.0",
                        data_license_url="https://creativecommons.org/licenses/by/4.0/legalcode",  # noqa F401
                        version=self._version,
                        data_url=self._SRC_DIR)
        METADATA_TABLE.put_item(Item={
            'src_name': SourceName.NCIT.value,
            'data_license': metadata.data_license,
            'data_license_url': metadata.data_license_url,
            'version': metadata.version,
            'data_url': metadata.data_url
        })

    def _load_therapy(self, therapy: Therapy, batch):
        """Load individual therapy into dynamodb table

        Args:
            therapy: complete Therapy instance
            batch: dynamoDB batch_writer context manager object
        """
        item = therapy.dict()
        concept_id_lower = item['concept_id'].lower()
        aliases = {alias.lower() for alias in item['aliases']}
        for alias in aliases:
            pk = f"{alias}##alias"
            batch.put_item(Item={
                'label_and_type': pk,
                'concept_id': concept_id_lower,
                'src_name': SourceName.NCIT.value
            })
        if item['label']:
            pk = f"{item['label'].lower()}##label"
            batch.put_item(Item={
                'label_and_type': pk,
                'concept_id': concept_id_lower,
                'src_name': SourceName.NCIT.value
            })
        else:
            del therapy['label']
        item['label_and_type'] = f"{concept_id_lower}##identity"
        item['src_name'] = SourceName.NCIT.value

        batch.put_item(Item=item)<|MERGE_RESOLUTION|>--- conflicted
+++ resolved
@@ -2,11 +2,7 @@
 from .base import Base
 from therapy import PROJECT_ROOT
 from therapy.schemas import SourceName, NamespacePrefix, Therapy, Meta
-<<<<<<< HEAD
 from therapy.database import DYNAMODB, THERAPIES_TABLE, METADATA_TABLE
-=======
-from therapy.database import THERAPIES_TABLE, METADATA_TABLE
->>>>>>> 96f1aeb2
 import logging
 import owlready2 as owl
 from owlready2.entity import ThingClass
@@ -42,10 +38,7 @@
         self._SRC_DIR = src_dir
         self._SRC_FNAME = src_fname
         self._extract_data()
-<<<<<<< HEAD
         self.db = DYNAMODB
-=======
->>>>>>> 96f1aeb2
         self._transform_data()
 
     def _download_data(self):
@@ -148,11 +141,7 @@
         uq_nodes = set()
         uq_nodes = self.get_desc_nodes(ncit.C1909, uq_nodes)
         uq_nodes = self.get_typed_nodes(uq_nodes, ncit)
-<<<<<<< HEAD
-        with THERAPIES_TABLE.batch_writer() as batch:  # noqa: E501
-=======
         with THERAPIES_TABLE.batch_writer() as batch:
->>>>>>> 96f1aeb2
             for node in uq_nodes:
                 concept_id = f"{NamespacePrefix.NCIT.value}:{node.name}"
                 if node.P108:
