--- conflicted
+++ resolved
@@ -2,26 +2,16 @@
 from abc import ABC, abstractmethod
 import ftplib
 from pathlib import Path
-<<<<<<< HEAD
-=======
+import logging
 from typing import List, Dict
->>>>>>> 9fcf5ffd
-import logging
-from typing import List, Dict, Union, Set
 
-<<<<<<< HEAD
+from pydantic import ValidationError
 import requests
 import bioversions
 
 from therapy import APP_ROOT, ITEM_TYPES, DownloadException
-=======
-from pydantic import ValidationError
-
-from therapy import PROJECT_ROOT, ITEM_TYPES
 from therapy.schemas import Drug
->>>>>>> 9fcf5ffd
 from therapy.database import Database
-from therapy.schemas import Drug
 
 
 logger = logging.getLogger("therapy")
@@ -50,14 +40,9 @@
         :param Database database: application database object
         :param Path data_path: path to app data directory
         """
-<<<<<<< HEAD
+        name = self.__class__.__name__.lower()
         self.database = database
-        self._src_dir: Path = data_path / self.__class__.__name__.lower()
-=======
-        name = self.__class__.__name__.lower()
-        self.database: Database = database
-        self._src_data_dir: Path = Path(data_path / name)
->>>>>>> 9fcf5ffd
+        self._src_dir: Path = Path(data_path / name)
         self._added_ids: List[str] = []
 
     def perform_etl(self) -> List[str]:
@@ -107,8 +92,6 @@
         :param str host: Source's FTP host name
         :param str host_dir: Data directory located on FTP site
         :param str host_fn: Filename on FTP site to be downloaded
-
-        #TODO ALSO HTTP DOWNLOAD METHOD
         """
         try:
             with ftplib.FTP(host) as ftp:
@@ -155,16 +138,11 @@
         raise NotImplementedError
 
     def _load_therapy(self, therapy: Dict) -> None:
-<<<<<<< HEAD
-        """Load individual therapy record. Subclasses should not be overriding
-        this implementation.
-=======
         """Load individual therapy record into database.
         This method takes responsibility for:
             * validating record structure correctness
             * removing duplicates from list-like fields
             * removing empty fields
->>>>>>> 9fcf5ffd
 
         :param Dict therapy: valid therapy object.
         """
