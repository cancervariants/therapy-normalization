"""A base class for extraction, transformation, and loading of data."""
from abc import ABC, abstractmethod
import ftplib
from pathlib import Path
import logging
from typing import List, Dict
import os
import zipfile
import tempfile

from pydantic import ValidationError
import requests
import bioversions

from therapy import APP_ROOT, ITEM_TYPES, DownloadException
from therapy.schemas import Drug
from therapy.database import Database


logger = logging.getLogger("therapy")
logger.setLevel(logging.DEBUG)

DEFAULT_DATA_PATH = APP_ROOT / "data"


class Base(ABC):
    """The ETL base class.

    Default methods are declared to provide basic functions for core source
    data-gathering phases (extraction, transformation, loading), as well
    as some common subtasks (getting most recent version, downloading data
    from an FTP server). Classes should expand or reimplement these methods as
    needed.
    """

    def __init__(self, database: Database,
                 data_path: Path = DEFAULT_DATA_PATH) -> None:
        """Extract from sources.

        :param Database database: application database object
        :param Path data_path: path to app data directory
        """
        name = self.__class__.__name__.lower()
        self.database = database
        self._src_dir: Path = Path(data_path / name)
        self._added_ids: List[str] = []

    def perform_etl(self) -> List[str]:
        """Public-facing method to begin ETL procedures on given data.
        Returned concept IDs can be passed to Merge method for computing
        merged concepts.

        :return: list of concept IDs which were successfully processed and
            uploaded.
        """
        self._extract_data()
        self._load_meta()
        self._transform_data()
        return self._added_ids

    def get_latest_version(self) -> str:
        """Get most recent version of source data. Should be overriden by
        sources not added to Bioversions yet, or other special-case sources.
        :return: most recent version, as a str
        """
        return bioversions.get_version(self.__class__.__name__)

    @abstractmethod
    def _download_data(self) -> None:
        """Acquire source data and deposit in a usable form with correct file
        naming conventions (generally, `<source>_<version>.<filetype>`, or
        `<source>_<subset>_<version>.<filetype>` if sources require multiple
        files). Shouldn't set any instance attributes.
        """
        raise NotImplementedError

    @staticmethod
    def _http_download(url: str, outfile_path: Path, is_zip: bool = False) -> None:
        """Perform HTTP download of remote data file.
        :param str url: URL to retrieve file from
        :param Path outfile_path: path to where file should be saved. Must be an actual
            Path instance rather than merely a pathlike string.
        :param bool is_zip: if True, treat downloaded object as a zipfile and extract
            the largest file contained within to `outfile_path`. Classes needing
            multiple files from the compressed zipfile, or needing files that aren't
            the largest file contained within, should reimplement download logic
            themselves. False by default.
        """
        if is_zip:
            dl_path = Path(tempfile.gettempdir()) / "tmp.zip"
        else:
            dl_path = outfile_path
        # use stream to avoid saving download completely to memory
        with requests.get(url, stream=True) as r:
            try:
                r.raise_for_status()
            except requests.HTTPError:
                raise DownloadException(
                    f"Failed to download {outfile_path.name} from {url}."
                )
            with open(dl_path, "wb") as h:
                for chunk in r.iter_content(chunk_size=8192):
                    if chunk:
                        h.write(chunk)
        if is_zip:
            with zipfile.ZipFile(dl_path, "r") as zip_ref:
                if len(zip_ref.filelist) > 1:
                    files = sorted(zip_ref.filelist, key=lambda z: z.file_size,
                                   reverse=True)
                    target = files[0]
                else:
                    target = zip_ref.filelist[0]
                target.filename = outfile_path.name
                zip_ref.extract(target, path=outfile_path.parent)
            os.remove(dl_path)

    def _ftp_download(self, host: str, host_dir: str, host_fn: str) -> None:
        """Download data file from FTP site.
        :param str host: Source's FTP host name
        :param str host_dir: Data directory located on FTP site
        :param str host_fn: Filename on FTP site to be downloaded
        """
        try:
            with ftplib.FTP(host) as ftp:
                ftp.login()
                logger.debug(f"FTP login to {host} was successful")
                ftp.cwd(host_dir)
                with open(self._src_dir / host_fn, "wb") as fp:
                    ftp.retrbinary(f"RETR {host_fn}", fp.write)
        except ftplib.all_errors as e:
            logger.error(f"FTP download failed: {e}")
            raise Exception(e)

    def _extract_data(self) -> None:
        """Get source file from data directory.
        This method should create the source data directory if needed,
        acquire the most recent version number, check that local data is
        up-to-date and retrieve the latest data if needed, and set the
        `self._src_file` attribute to the source file location. Child classes
        could add additional functions, e.g. setting up DB cursors.

        Sources that use multiple data files (such as RxNorm and HemOnc) will
        have to reimplement this method.
        """
        self._src_dir.mkdir(exist_ok=True, parents=True)
        self._version = self.get_latest_version()
        fglob = f"{type(self).__name__.lower()}_{self._version}.*"
        latest = list(self._src_dir.glob(fglob))
        if not latest:
            self._download_data()
            latest = list(self._src_dir.glob(fglob))
        assert len(latest) != 0  # probably unnecessary, but just to be safe
        self._src_file: Path = latest[0]

    @abstractmethod
    def _load_meta(self) -> None:
        """Load source metadata entry."""
        raise NotImplementedError

    @abstractmethod
    def _transform_data(self) -> None:
        """Prepare source data for loading into DB. Individually extract each
        record and call the Base class's `_load_therapy()` method.
        """
        raise NotImplementedError

    def _load_therapy(self, therapy: Dict) -> None:
        """Load individual therapy record into database.
        Additionally, this method takes responsibility for:
            * validating record structure correctness
            * removing duplicates from list-like fields
            * removing empty fields

        :param Dict therapy: valid therapy object.
        """
        try:
            Drug(**therapy)
        except ValidationError as e:
            logger.error(f"Attempted to load invalid therapy: {therapy}")
            raise e

        concept_id = therapy["concept_id"]

        for attr_type, item_type in ITEM_TYPES.items():
            if attr_type in therapy:
                value = therapy[attr_type]
                if value is None or value == []:
                    del therapy[attr_type]
                    continue

                if isinstance(value, str):
                    self.database.add_ref_record(value.lower(),
                                                 concept_id, item_type)
                    continue

                value = list(set(value))

                if "label" in therapy:
                    try:
                        value.remove(therapy["label"])
                    except ValueError:
                        pass

                if attr_type == "aliases" and "trade_names" in therapy:
                    value = list(set(value) - set(therapy["trade_names"]))

                if len(value) > 20:
                    logger.debug(f"{concept_id} has > 20 {attr_type}.")
                    del therapy[attr_type]
                    continue

                for item in {item.lower() for item in value}:
                    self.database.add_ref_record(item, concept_id, item_type)
<<<<<<< HEAD
=======

                therapy[attr_type] = value

        # compress has_indication
        indications = therapy.get("has_indication")
        if indications:
            therapy["has_indication"] = [
                [ind["disease_id"], ind["disease_label"], ind["normalized_disease_id"]]
                for ind in indications
            ]
        elif "has_indication" in therapy:
            del therapy["has_indication"]
>>>>>>> b820a45f

        # handle detail fields
        approval_attrs = ("approval_status", "approval_year")
        for field in approval_attrs:
            if approval_attrs in therapy and therapy[field] is None:
                del therapy[field]

        self.database.add_record(therapy)
        self._added_ids.append(concept_id)<|MERGE_RESOLUTION|>--- conflicted
+++ resolved
@@ -211,9 +211,6 @@
 
                 for item in {item.lower() for item in value}:
                     self.database.add_ref_record(item, concept_id, item_type)
-<<<<<<< HEAD
-=======
-
                 therapy[attr_type] = value
 
         # compress has_indication
@@ -225,7 +222,6 @@
             ]
         elif "has_indication" in therapy:
             del therapy["has_indication"]
->>>>>>> b820a45f
 
         # handle detail fields
         approval_attrs = ("approval_status", "approval_year")
