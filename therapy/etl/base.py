--- conflicted
+++ resolved
@@ -2,21 +2,13 @@
 from abc import ABC, abstractmethod
 import ftplib
 from pathlib import Path
-<<<<<<< HEAD
-from typing import List, Dict
 import logging
-=======
 from typing import List, Dict, Union, Set
-import logging
 
-from therapy import PROJECT_ROOT, ITEM_TYPES
-from therapy.schemas import Drug
-from therapy.database import Database
->>>>>>> f527cb19
-
+import requests
 import bioversions
 
-from therapy import APP_ROOT, ITEM_TYPES
+from therapy import APP_ROOT, ITEM_TYPES, DownloadException
 from therapy.database import Database
 from therapy.schemas import Drug
 
@@ -24,39 +16,32 @@
 logger = logging.getLogger("therapy")
 logger.setLevel(logging.DEBUG)
 
-DEFAULT_DATA_PATH = APP_ROOT / 'data'
+DEFAULT_DATA_PATH = APP_ROOT / "data"
 
 
 class Base(ABC):
     """The ETL base class.
 
-<<<<<<< HEAD
     Default methods are declared to provide basic functions for core source
     data-gathering phases (extraction, transformation, loading), as well
     as some common subtasks (getting most recent version, downloading data
     from an FTP server). Classes should expand or reimplement these methods as
     needed.
+
+    TODO
+    * base http method
     """
 
     def __init__(self, database: Database,
                  data_path: Path = DEFAULT_DATA_PATH) -> None:
-=======
-    def __init__(self, database: Database,
-                 data_path: Path = PROJECT_ROOT / "data"):
->>>>>>> f527cb19
         """Extract from sources.
 
         :param Database database: application database object
         :param Path data_path: path to app data directory
         """
         self.database = database
-<<<<<<< HEAD
         self._src_dir: Path = data_path / self.__class__.__name__.lower()
-        self._added_ids = []
-=======
-        self._src_data_dir = data_path / name
         self._added_ids: List[str] = []
->>>>>>> f527cb19
 
     def perform_etl(self) -> List[str]:
         """Public-facing method to begin ETL procedures on given data.
@@ -71,51 +56,53 @@
         self._transform_data()
         return self._added_ids
 
-<<<<<<< HEAD
     def get_latest_version(self) -> str:
         """Get most recent version of source data. Should be overriden by
         sources not added to Bioversions yet, or other special-case sources.
         :return: most recent version, as a str
         """
         return bioversions.get_version(self.__class__.__name__)
-=======
-    def _download_data(self) -> None:
-        raise NotImplementedError
->>>>>>> f527cb19
-
-    def _ftp_download(self, host: str, host_dir: str, host_fn: str) -> None:
-        """Download data file from FTP site.
-<<<<<<< HEAD
-        :param str host: Source's FTP host name
-        :param str host_dir: Data directory located on FTP site
-        :param str host_fn: Filename on FTP site to be downloaded
-=======
-        :param str host: Source"s FTP host name
-        :param str data_dir: Data directory located on FTP site
-        :param Path source_dir: Source"s data directory
-        :param str data_fn: Filename on FTP site to be downloaded
->>>>>>> f527cb19
-        """
-        try:
-            with ftplib.FTP(host) as ftp:
-                ftp.login()
-                logger.debug(f"FTP login to {host} was successful")
-<<<<<<< HEAD
-                ftp.cwd(host_dir)
-                with open(self._src_dir / host_fn, 'wb') as fp:
-                    ftp.retrbinary(f'RETR {host_fn}', fp.write)
-        except ftplib.all_errors as e:
-            logger.error(f'FTP download failed: {e}')
-            raise Exception(e)
 
     @abstractmethod
-    def _download_data(self, *args, **kwargs):
+    def _download_data(self) -> None:
         """Acquire source data and deposit in a usable form with correct file
         naming conventions (generally, `<source>_<version>.<filetype>`, or
         `<source>_<subset>_<version>.<filetype>` if sources require multiple
         files). Shouldn't set any instance attributes.
         """
         raise NotImplementedError
+
+    @staticmethod
+    def _http_download(url: str, fname: Path) -> None:
+        """Perform HTTP download of remote data file.
+        :param str url: URL to retrieve file from
+        :param Path fname: path to where file should be saved
+        """
+        r = requests.get(url)
+        if r.status_code != 200:
+            raise DownloadException(f"Failed to download {fname.name} from "
+                                    f"{url}.")
+        with open(fname, "wb") as f:
+            f.write(r.content)
+
+    def _ftp_download(self, host: str, host_dir: str, host_fn: str) -> None:
+        """Download data file from FTP site.
+        :param str host: Source's FTP host name
+        :param str host_dir: Data directory located on FTP site
+        :param str host_fn: Filename on FTP site to be downloaded
+
+        #TODO ALSO HTTP DOWNLOAD METHOD
+        """
+        try:
+            with ftplib.FTP(host) as ftp:
+                ftp.login()
+                logger.debug(f"FTP login to {host} was successful")
+                ftp.cwd(host_dir)
+                with open(self._src_dir / host_fn, "wb") as fp:
+                    ftp.retrbinary(f"RETR {host_fn}", fp.write)
+        except ftplib.all_errors as e:
+            logger.error(f"FTP download failed: {e}")
+            raise Exception(e)
 
     def _extract_data(self) -> None:
         """Get source file from data directory.
@@ -130,16 +117,17 @@
         """
         self._src_dir.mkdir(exist_ok=True, parents=True)
         self._version = self.get_latest_version()
-        fglob = f'{self.__class__.__name__.lower()}_{self._version}.*'
+        fglob = f"{type(self).__name__.lower()}_{self._version}.*"
         latest = list(self._src_dir.glob(fglob))
         if not latest:
             self._download_data()
             latest = list(self._src_dir.glob(fglob))
-        # TODO shouldnt be glob -- should just be latest version
-        self._src_file = latest[0]
+        # TODO shouldnt be glob -- should just expect exact filename
+        self._src_file: Path = latest[0]
+
 
     @abstractmethod
-    def _transform_data(self, *args, **kwargs) -> None:
+    def _transform_data(self) -> None:
         """Prepare source data for loading into DB. Individually extract each
         record and call the Base class's `_load_therapy()` method.
         """
@@ -148,34 +136,6 @@
     def _load_therapy(self, therapy: Dict) -> None:
         """Load individual therapy record. Subclasses should not be overriding
         this implementation.
-=======
-                ftp.cwd(data_dir)
-                with open(source_dir / data_fn, "wb") as fp:
-                    ftp.retrbinary(f"RETR {data_fn}", fp.write)
-        except Exception as e:
-            logger.error(f"FTP download failed: {e}")
-            raise Exception(e)
-
-    def _extract_data(self) -> None:
-        """Get source file from data directory."""
-        self._src_data_dir.mkdir(exist_ok=True, parents=True)
-        src_file_prefix = f"{type(self).__name__.lower()}_"
-        dir_files = [f for f in self._src_data_dir.iterdir()
-                     if f.name.startswith(src_file_prefix)]
-        if len(dir_files) == 0:
-            self._download_data()
-            dir_files = [f for f in self._src_data_dir.iterdir()
-                         if f.name.startswith(src_file_prefix)]
-        self._src_file = sorted(dir_files, reverse=True)[0]
-        self._version = self._src_file.stem.split("_", 1)[1]
-
-    @abstractmethod
-    def _transform_data(self) -> None:
-        raise NotImplementedError
-
-    def _load_therapy(self, therapy: Dict) -> None:
-        """Load individual therapy record.
->>>>>>> f527cb19
 
         :param Dict therapy: valid therapy object.
         """
@@ -196,15 +156,9 @@
                             if "label" in therapy:
                                 therapy[attr_type] = list(set(therapy[attr_type]) - {therapy["label"]})  # noqa: E501
 
-<<<<<<< HEAD
-                            if attr_type == 'aliases' and \
-                                    'trade_names' in therapy:
-                                therapy['alias'] = list(set(therapy['alias']) - set(therapy['trade_names']))  # noqa: E501
-=======
                             if attr_type == "aliases" and \
                                     "trade_names" in therapy:
                                 therapy[attr_type] = list(set(therapy[attr_type]) - set(therapy["trade_names"]))  # noqa: E501
->>>>>>> f527cb19
 
                             if len(items) > 20:
                                 logger.debug(f"{concept_id} has > 20"
@@ -228,9 +182,6 @@
         self._added_ids.append(concept_id)
 
     @abstractmethod
-<<<<<<< HEAD
-    def _load_meta(self, *args, **kwargs) -> None:
-=======
     def _load_meta(self) -> None:
->>>>>>> f527cb19
+        """TODO DOCSTRING also move up further"""
         raise NotImplementedError