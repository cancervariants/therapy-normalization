"""A base class for extraction, transformation, and loading of data."""
from abc import ABC, abstractmethod
from therapy.schemas import NamespacePrefix
from therapy.database import Database
from typing import Set

# prefixes for translating ID namespaces
IDENTIFIER_PREFIXES = {
    'casRegistry': NamespacePrefix.CASREGISTRY.value,
    'ChemIDplus': NamespacePrefix.CHEMIDPLUS.value,  # needed for wikidata
    'pubchemCompound': NamespacePrefix.PUBCHEMCOMPOUND.value,
    'pubchemSubstance': NamespacePrefix.PUBCHEMSUBSTANCE.value,
    'chembl': NamespacePrefix.CHEMBL.value,
    'rxnorm': NamespacePrefix.RXNORM.value,
    'drugbank': NamespacePrefix.DRUGBANK.value,
    'wikidata': NamespacePrefix.WIKIDATA.value,
}


class Base(ABC):
    """The ETL base class."""

    def __init__(self, database: Database):
        """Extract from sources."""
        self.database = database
<<<<<<< HEAD
        self._added_ids = set()

    @abstractmethod
    def perform_etl(self) -> Set[str]:
        """Public-facing method to begin ETL procedures on given data.

        :return: Set of concept IDs which were successfully processed and
            uploaded.
=======

    @abstractmethod
    def perform_etl(self, *args, **kwargs) -> Set[str]:
        """Initiate ETL operation for source.

        :return: concept IDs loaded by this operation.
        :rtype: Set[str]
>>>>>>> 164dd0ab
        """
        raise NotImplementedError

    @abstractmethod
    def _extract_data(self, *args, **kwargs):
        raise NotImplementedError

    @abstractmethod
    def _transform_data(self, *args, **kwargs):
        raise NotImplementedError

    @abstractmethod
    def _load_meta(self, *args, **kwargs):
        raise NotImplementedError<|MERGE_RESOLUTION|>--- conflicted
+++ resolved
@@ -23,7 +23,6 @@
     def __init__(self, database: Database):
         """Extract from sources."""
         self.database = database
-<<<<<<< HEAD
         self._added_ids = set()
 
     @abstractmethod
@@ -32,15 +31,6 @@
 
         :return: Set of concept IDs which were successfully processed and
             uploaded.
-=======
-
-    @abstractmethod
-    def perform_etl(self, *args, **kwargs) -> Set[str]:
-        """Initiate ETL operation for source.
-
-        :return: concept IDs loaded by this operation.
-        :rtype: Set[str]
->>>>>>> 164dd0ab
         """
         raise NotImplementedError
 
