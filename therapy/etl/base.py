"""A base class for extraction, transformation, and loading of data."""
from abc import ABC, abstractmethod
from ftplib import FTP
from pathlib import Path
from typing import List, Dict
<<<<<<< HEAD
from therapy import ACCEPTED_SOURCES, APP_ROOT, ITEM_TYPES
=======
from therapy import PROJECT_ROOT, ITEM_TYPES
>>>>>>> e3b9d78f
from therapy.schemas import Drug
import logging


logger = logging.getLogger('therapy')
logger.setLevel(logging.DEBUG)


class Base(ABC):
    """The ETL base class."""

    def __init__(self, database, data_path=APP_ROOT / 'data'):
        """Extract from sources.

        :param Database database: application database object
        :param Path data_path: path to app data directory
        """
        name = self.__class__.__name__.lower()
        self.database = database
        self._src_data_dir = data_path / name
        self._added_ids = []

    def perform_etl(self) -> List[str]:
        """Public-facing method to begin ETL procedures on given data.

        Returned concept IDs can be passed to Merge method for computing
        merged concepts.

        :return: list of concept IDs which were successfully processed and
            uploaded.
        """
        self._extract_data()
        self._load_meta()
        self._transform_data()
        return self._added_ids

    def _download_data(self, *args, **kwargs):
        raise NotImplementedError

    def _ftp_download(self, host: str, data_dir: str, source_dir: Path,
                      data_fn: str) -> None:
        """Download data file from FTP site.
        :param str host: Source's FTP host name
        :param str data_dir: Data directory located on FTP site
        :param Path source_dir: Source's data directory
        :param str data_fn: Filename on FTP site to be downloaded
        """
        try:
            with FTP(host) as ftp:
                ftp.login()
                logger.debug(f"FTP login to {host} was successful")
                ftp.cwd(data_dir)
                with open(source_dir / data_fn, 'wb') as fp:
                    ftp.retrbinary(f'RETR {data_fn}', fp.write)
        except Exception as e:
            logger.error(f'FTP download failed: {e}')
            raise Exception(e)

    def _extract_data(self):
        """Get source file from data directory."""
        self._src_data_dir.mkdir(exist_ok=True, parents=True)
        src_file_prefix = f'{type(self).__name__.lower()}_'
        dir_files = [f for f in self._src_data_dir.iterdir()
                     if f.name.startswith(src_file_prefix)]
        if len(dir_files) == 0:
            self._download_data()
            dir_files = [f for f in self._src_data_dir.iterdir()
                         if f.name.startswith(src_file_prefix)]
        self._src_file = sorted(dir_files, reverse=True)[0]
        self._version = self._src_file.stem.split('_', 1)[1]

    @abstractmethod
    def _transform_data(self, *args, **kwargs):
        raise NotImplementedError

    def _load_therapy(self, therapy: Dict):
        """Load individual therapy record.

        :param Dict therapy: valid therapy object.
        """
        assert Drug(**therapy)
        concept_id = therapy['concept_id']

        for attr_type, item_type in ITEM_TYPES.items():
            if attr_type in therapy:
                value = therapy[attr_type]
                if value is not None and value != []:
                    if isinstance(value, str):
                        items = [value.lower()]
                    else:
                        therapy[attr_type] = list(set(value))
                        items = {item.lower() for item in value}
                        if attr_type in ['aliases', 'trade_names']:
                            # remove duplicates
                            if 'label' in therapy:
                                therapy[attr_type] = list(set(therapy[attr_type]) - {therapy['label']})  # noqa: E501

                            if attr_type == 'aliases' and \
                                    'trade_names' in therapy:
                                therapy[attr_type] = list(set(therapy[attr_type]) - set(therapy['trade_names']))  # noqa: E501

                            if len(items) > 20:
                                logger.debug(f"{concept_id} has > 20"
                                             f" {attr_type}.")
                                del therapy[attr_type]
                                continue

                    for item in items:
                        self.database.add_ref_record(item, concept_id,
                                                     item_type)
                else:
                    del therapy[attr_type]

        # handle detail fields
        approval_attrs = ('approval_status', 'approval_year', 'fda_indication')
        for field in approval_attrs:
            if approval_attrs in therapy and therapy[field] is None:
                del therapy[field]

        self.database.add_record(therapy)
        if self.in_normalize:
            self._added_ids.append(concept_id)

    @abstractmethod
    def _load_meta(self, *args, **kwargs):
        raise NotImplementedError<|MERGE_RESOLUTION|>--- conflicted
+++ resolved
@@ -3,11 +3,7 @@
 from ftplib import FTP
 from pathlib import Path
 from typing import List, Dict
-<<<<<<< HEAD
-from therapy import ACCEPTED_SOURCES, APP_ROOT, ITEM_TYPES
-=======
-from therapy import PROJECT_ROOT, ITEM_TYPES
->>>>>>> e3b9d78f
+from therapy import APP_ROOT, ITEM_TYPES
 from therapy.schemas import Drug
 import logging
 
