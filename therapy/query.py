--- conflicted
+++ resolved
@@ -44,28 +44,6 @@
         'warnings': emit_warnings(query_str),
         'query': query_str,
     }
-<<<<<<< HEAD
-    for normalizer in normalizers:
-        results = normalizer.normalize(query_str)
-        resp['normalizer_matches'][normalizer.__class__.__name__] = {
-            'match_type': results.match_type,
-            'records': results.records,
-            'meta_': results.meta_._asdict(),
-        }
-    return resp
-
-
-def emit_warnings(query_str):
-    """Emit warnings if query contains non breaking space characters."""
-    warnings = None
-    nbsp = re.search('\xa0|\u00A0|&nbsp;', query_str)
-    if nbsp:
-        warnings = {'nbsp': 'Query contains non breaking space characters.'}
-        logger.warning(
-            f'Query ({query_str}) contains non breaking space characters.'
-        )
-    return warnings
-=======
 
     if not incl and not excl:
         query_normalizers = normalizers[:]
@@ -117,4 +95,15 @@
                 'meta_': results.meta_._asdict(),
             })
     return resp
->>>>>>> 05aaccb5
+
+
+def emit_warnings(query_str):
+    """Emit warnings if query contains non breaking space characters."""
+    warnings = None
+    nbsp = re.search('\xa0|\u00A0|&nbsp;', query_str)
+    if nbsp:
+        warnings = {'nbsp': 'Query contains non breaking space characters.'}
+        logger.warning(
+            f'Query ({query_str}) contains non breaking space characters.'
+        )
+    return warnings