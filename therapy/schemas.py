--- conflicted
+++ resolved
@@ -112,7 +112,6 @@
     NO_MATCH = 0
 
 
-<<<<<<< HEAD
 class SourcePriority(IntEnum):
     """Define constraints for Source Priority Rankings."""
 
@@ -122,10 +121,7 @@
     WIKIDATA = 6
 
 
-class SourceName(Enum):
-=======
 class SourceName(str, Enum):
->>>>>>> ab3fad86
     """Define string constraints to ensure consistent capitalization."""
 
     WIKIDATA = "Wikidata"
