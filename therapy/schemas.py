--- conflicted
+++ resolved
@@ -165,13 +165,9 @@
     NCIT = 2
     HEMONC = 3
     DRUGBANK = 4
-<<<<<<< HEAD
-    CHEMIDPLUS = 5
-    DRUGSATFDA = 6
-=======
     CHEMBL = 5
     CHEMIDPLUS = 6
->>>>>>> cd95a1de
+    DRUGSATFDA = 7
     WIKIDATA = 10
 
 
