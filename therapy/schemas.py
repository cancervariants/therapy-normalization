"""This module contains data models for representing VICC therapy records."""
from typing import List, Optional, Dict, Union, Any, Type, Set
from enum import Enum, IntEnum
from datetime import datetime

from ga4gh.vrsatile.pydantic.vrsatile_model import ValueObjectDescriptor
from pydantic import BaseModel, StrictBool


Params = Dict[str, Union[List, Set, str, Dict[str, Any]]]


class ApprovalStatus(str, Enum):
    """Define string constraints for approval status attribute.

    ChEMBL:
     - Phase 0: "Research: The compound has not yet reached clinical trials
    (preclinical/research compound)"
     - Phase 1: "The compound has reached Phase I clinical trials (safety studies,
    usually with healthy volunteers)"
     - Phase 2: "The compound has reached Phase II clinical trials (preliminary studies
    of effectiveness)"
     - Phase 3: "The compound has reached Phase III clinical trials (larger studies of
    safety and effectiveness)"
     - Phase 4: "The compound has been approved in at least one country or area."
     - Withdrawn: "A withdrawn drug is an approved drug contained in a medicinal
    product that subsequently had been removed from the market. The reasons for
    withdrawal may include toxicity, lack of efficacy, or other reasons such as an
    unfavorable risk-to-benefit ratio following approval and marketing of the drug.
    ChEMBL considers an approved drug to be withdrawn only if all medicinal products
    that contain the drug as an active ingredient have been withdrawn from one (or more)
    regions of the world. Note that all medicinal products for a drug can be withdrawn
    in one region of the world while still being marketed in other jurisdictions."
    https://pubs.acs.org/doi/10.1021/acs.chemrestox.0c00296

    Drugs@FDA:
     - Prescription: "A prescription drug product requires a doctor's authorization
    to purchase."
     - Over-the-counter: "FDA defines OTC drugs as safe and effective for use by the
    general public without a doctor's prescription."
     - Discontinued: "approved products that have never been marketed, have been
    discontinued from marketing, are for military use, are for export only, or have had
    their approvals withdrawn for reasons other than safety or efficacy after being
    discontinued from marketing"
     - None (Tentatively Approved): "If a generic drug product is ready for approval
    before the expiration of any patents or exclusivities accorded to the reference
    listed drug product, FDA issues a tentative approval letter to the applicant.  FDA
    delays final approval of the generic drug product until all patent or exclusivity
    issues have been resolved."
    https://www.fda.gov/drugs/drug-approvals-and-databases/drugsfda-glossary-terms

    HemOnc.org:
    - Approved: Inferred by us if "Was FDA Approved Yr" property is present (described
    as "Year of FDA approval")
    https://www.ncbi.nlm.nih.gov/pmc/articles/PMC6697579/

    Guide to Pharmacology:
    - Approved: "Indicates pharmacologicaly active substances, specified by their INNs,
    that have been approved for clinical use by a regulatory agency, typically the FDA,
    EMA or in Japan. This classification persists regardless of whether the drug may
    later have been withdrawn or discontinued. (N.B. in some cases the information on
    approval status was obtained indirectly via databases such as Drugbank.)"
    - Withdrawn: "No longer approved for its original clinical use, as notified by the
    FDA, typically as a consequence of safety or side effect issues."
    https://www.guidetopharmacology.org/helpPage.jsp

    RxNorm:
    - Prescribable: "The RxNorm Current Prescribable Content is a subset of currently
    prescribable drugs found in RxNorm. We intend it to be an approximation of the
    prescription drugs currently marketed in the US. The subset also includes many
    over-the-counter drugs."
    https://www.nlm.nih.gov/research/umls/rxnorm/docs/prescribe.html
    """

    CHEMBL_0 = "chembl_phase_0"
    CHEMBL_1 = "chembl_phase_1"
    CHEMBL_2 = "chembl_phase_2"
    CHEMBL_3 = "chembl_phase_3"
    CHEMBL_4 = "chembl_phase_4"
    CHEMBL_WITHDRAWN = "chembl_withdrawn"
    FDA_OTC = "fda_otc"
    FDA_PRESCRIPTION = "fda_prescription"
    FDA_DISCONTINUED = "fda_discontinued"
    FDA_TENTATIVE = "fda_tentative"
    HEMONC_APPROVED = "hemonc_approved"
    GTOPDB_APPROVED = "gtopdb_approved"
    GTOPDB_WITHDRAWN = "gtopdb_withdrawn"
    RXNORM_PRESCRIBABLE = "rxnorm_prescribable"


class HasIndication(BaseModel):
    """Data regarding FDA indication. Currently provided only by HemOnc.org data."""

    disease_id: str
    disease_label: str
    normalized_disease_id: Optional[str]

    class Config:
        """Configure Drug class"""

        @staticmethod
        def schema_extra(schema: Dict[str, Any], model: Type["Drug"]) -> None:
            """Configure OpenAPI schema"""
            if "title" in schema.keys():
                schema.pop("title", None)
            for prop in schema.get("properties", {}).values():
                prop.pop("title", None)
            schema["example"] = [
                {
                    "disease_id": "hemonc:671",
                    "disease_label": "Testicular cancer",
                    "normalized_disease_id": "ncit:C7251"
                },
                {
                    "disease_id": "hemonc:645",
                    "disease_label": "Ovarian cancer",
                    "normalized_disease_id": "ncit:C7431"
                },
                {
                    "disease_id": "hemonc:569",
                    "disease_label": "Bladder cancer",
                    "normalized_disease_id": "ncit:C9334"
                }
            ]


class Drug(BaseModel):
    """A pharmacologic substance used to treat a medical condition."""

    concept_id: str
    label: Optional[str] = None
    aliases: Optional[List[str]] = []
    trade_names: Optional[List[str]] = []
    xrefs: Optional[List[str]] = []
    associated_with: Optional[List[str]] = []
    approval_status: Optional[ApprovalStatus] = None
    approval_year: Optional[List[int]] = []
    has_indication: Optional[List[HasIndication]] = []

    class Config:
        """Configure Drug class"""

        @staticmethod
        def schema_extra(schema: Dict[str, Any], model: Type["Drug"]) -> None:
            """Configure OpenAPI schema"""
            if "title" in schema.keys():
                schema.pop("title", None)
            for prop in schema.get("properties", {}).values():
                prop.pop("title", None)
            schema["example"] = {
                "label": "CISPLATIN",
                "concept_id": "chembl:CHEMBL11359",
                "aliases": [
                    "Cisplatin",
                    "Cis-Platinum II",
                    "Cisplatinum",
                    "cis-diamminedichloroplatinum(II)",
                    "CIS-DDP",
                    "INT-230-6 COMPONENT CISPLATIN",
                    "INT230-6 COMPONENT CISPLATIN",
                    "NSC-119875",
                    "Platinol",
                    "Platinol-Aq"
                ],
                "xrefs": [],
                "associated_with": None,
                "approval_status": "approved",
                "approval_year": [],
                "has_indication": [],
                "trade_names": ["PLATINOL", "PLATINOL-AQ", "CISPLATIN"]
            }


class MatchType(IntEnum):
    """Define string constraints for use in Match Type attributes.

    Concept_ID=100; Label=80; Trade Name=80; Alias=60; Fuzzy=20; No Match=0
    """

    CONCEPT_ID = 100
    LABEL = 80
    TRADE_NAME = 80
    ALIAS = 60
    XREF = 60
    ASSOCIATED_WITH = 60
    FUZZY_MATCH = 20
    NO_MATCH = 0


class SourcePriority(IntEnum):
    """Define constraints for Source Priority Rankings."""

    RXNORM = 1
    NCIT = 2
    HEMONC = 3
    DRUGBANK = 4
    DRUGSATFDA = 5
    GUIDETOPHARMACOLOGY = 6
    CHEMBL = 7
    CHEMIDPLUS = 8
    WIKIDATA = 9


class SourceName(str, Enum):
    """Define string constraints to ensure consistent capitalization."""

    WIKIDATA = "Wikidata"
    CHEMBL = "ChEMBL"
    NCIT = "NCIt"
    DRUGBANK = "DrugBank"
    CHEMIDPLUS = "ChemIDplus"
    RXNORM = "RxNorm"
    HEMONC = "HemOnc"
    DRUGSATFDA = "DrugsAtFDA"
    GUIDETOPHARMACOLOGY = "GuideToPHARMACOLOGY"


<<<<<<< HEAD
class ProhibitedSources(Enum):
    """Define constraints for sources that are prohibited in normalize
    endpoint.
    """

    CHEMBL = SourceName.CHEMBL.value
=======
class SourceIDAfterNamespace(Enum):
    """Define string constraints after namespace."""

    WIKIDATA = "Q"
    CHEMBL = "CHEMBL"
    DRUGBANK = "DB"
    NCIT = "C"
    CHEMIDPLUS = ""
    RXNORM = ""
    HEMONC = ""
    DRUGSATFDA = "ANDA"  # change to [A]?NDA regex in issue-187
    GUIDETOPHARMACOLOGY = ""
>>>>>>> 2e92063f


class NamespacePrefix(Enum):
    """Define string constraints for namespace prefixes on concept IDs."""

    CHEMIDPLUS = "chemidplus"
    CASREGISTRY = CHEMIDPLUS
    PUBCHEMCOMPOUND = "pubchem.compound"
    PUBCHEMSUBSTANCE = "pubchem.substance"
    CHEMBL = "chembl"
    RXNORM = "rxcui"
    DRUGBANK = "drugbank"
    DRUGSATFDA = "drugsatfda"
    WIKIDATA = "wikidata"
    HEMONC = "hemonc"
    NCIT = "ncit"
    ISO = "iso"
    UMLS = "umls"
    CHEBI = "CHEBI"
    KEGGCOMPOUND = "kegg.compound"
    KEGGDRUG = "kegg.drug"
    BINDINGDB = "bindingdb"
    PHARMGKB = "pharmgkb.drug"
    CHEMSPIDER = "chemspider"
    ZINC = "zinc"
    PDB = "pdb"
    THERAPEUTICTARGETSDB = "ttd"
    IUPHAR = "iuphar"
    IUPHAR_LIGAND = "iuphar.ligand"
    GUIDETOPHARMACOLOGY = IUPHAR_LIGAND
    INCHIKEY = "inchikey"
    UNII = "unii"
    ATC = "atc"  # Anatomical Therapeutic Chemical Classification System
    CVX = "cvx"  # Vaccines Administered
    MMSL = "mmsl"  # Multum MediSource Lexicon
    MSH = "mesh"  # Medical Subject Headings
    MTHCMSFRF = "mthcmsfrf"  # CMS Formulary Reference File
    USP = "usp"  # USP Compendial Nomenclature
    VANDF = "vandf"  # Veterans Health Administration National Drug File
    UNIPROT = "uniprot"
    DRUGCENTRAL = "drugcentral"


class DataLicenseAttributes(BaseModel):
    """Define constraints for data license attributes."""

    non_commercial: StrictBool
    share_alike: StrictBool
    attribution: StrictBool


class ItemTypes(str, Enum):
    """Item types used in DynamoDB."""

    # Must be in descending MatchType order.
    LABEL = "label"
    TRADE_NAMES = "trade_name"
    ALIASES = "alias"
    XREFS = "xref"
    ASSOCIATED_WITH = "associated_with"


class SourceMeta(BaseModel):
    """Metadata for a given source to return in response object."""

    data_license: str
    data_license_url: str
    version: str
    data_url: Optional[str]
    rdp_url: Optional[str]
    data_license_attributes: Dict[str, StrictBool]

    class Config:
        """Configure OpenAPI schema"""

        @staticmethod
        def schema_extra(schema: Dict[str, Any], model: Type["SourceMeta"]) -> None:
            """Configure OpenAPI schema"""
            if "title" in schema.keys():
                schema.pop("title", None)
            for prop in schema.get("properties", {}).values():
                prop.pop("title", None)
            schema["example"] = {
                "data_license": "CC BY-SA 3.0",
                "data_license_url":
                    "https://creativecommons.org/licenses/by-sa/3.0/",
                "version": "27",
                "data_url":
                    "http://ftp.ebi.ac.uk/pub/databases/chembl/ChEMBLdb/releases/chembl_27/",  # noqa: E501
                "rdp_url": "http://reusabledata.org/chembl.html",
                "data_license_attributes": {
                    "non_commercial": False,
                    "share_alike": True,
                    "attribution": True
                }
            }


class MatchesKeyed(BaseModel):
    """Container for matching information from an individual source.
    Used when matches are requested as an object, not an array.
    """

    match_type: MatchType
    records: List[Drug]
    source_meta_: SourceMeta

    class Config:
        """Configure OpenAPI schema"""

        @staticmethod
        def schema_extra(schema: Dict[str, Any], model: Type["MatchesKeyed"]) -> None:
            """Configure OpenAPI schema"""
            if "title" in schema.keys():
                schema.pop("title", None)
            for prop in schema.get("properties", {}).values():
                prop.pop("title", None)
            schema["example"] = {
                "match_type": 0,
                "records": [],
                "source_meta_": {
                    "data_license": "CC BY-SA 3.0",
                    "data_license_url":
                        "https://creativecommons.org/licenses/by-sa/3.0/",
                    "version": "27",
                    "data_url":
                        "http://ftp.ebi.ac.uk/pub/databases/chembl/ChEMBLdb/releases/chembl_27/",  # noqa: E501
                    "rdp_url": "http://reusabledata.org/chembl.html",
                    "data_license_attributes": {
                        "non_commercial": False,
                        "share_alike": True,
                        "attribution": True
                    }
                },
            }


class MatchesListed(BaseModel):
    """Container for matching information from an individual source.
    Used when matches are requested as an array, not an object.
    """

    source: SourceName
    match_type: MatchType
    records: List[Drug]
    source_meta_: SourceMeta

    class Config:
        """Configure openAPI schema"""

        @staticmethod
        def schema_extra(schema: Dict[str, Any], model: Type["MatchesListed"]) -> None:
            """Configure OpenAPI schema"""
            if "title" in schema.keys():
                schema.pop("title", None)
            for prop in schema.get("properties", {}).values():
                prop.pop("title", None)
            schema["example"] = {
                "normalizer": "ChEMBL",
                "match_type": 0,
                "records": [],
                "source_meta_": {
                    "data_license": "CC BY-SA 3.0",
                    "data_license_url":
                        "https://creativecommons.org/licenses/by-sa/3.0/",
                    "version": "27",
                    "data_url":
                        "http://ftp.ebi.ac.uk/pub/databases/chembl/ChEMBLdb/releases/chembl_27/",  # noqa: E501
                    "rdp_url": "http://reusabledata.org/chembl.html",
                    "data_license_attributes": {
                        "non_commercial": False,
                        "share_alike": True,
                        "attribution": True
                    }
                },
            }


class ApprovalStatusValue(BaseModel):
    """VOD Extension class for regulatory approval status/indication
    value attributes.
    """

    approval_status: Optional[List[ApprovalStatus]]
    approval_year: Optional[List[int]]
    has_indication: Optional[List[Union[Dict, ValueObjectDescriptor]]]


class ServiceMeta(BaseModel):
    """Metadata regarding the therapy-normalization service."""

    name = "thera-py"
    version: str
    response_datetime: datetime
    url: str

    class Config:
        """Configure OpenAPI schema"""

        @staticmethod
        def schema_extra(schema: Dict[str, Any], model: Type["SourceMeta"]) -> None:
            """Configure OpenAPI schema"""
            if "title" in schema.keys():
                schema.pop("title", None)
            for prop in schema.get("properties", {}).values():
                prop.pop("title", None)
            schema["example"] = {
                "name": "thera-py",
                "version": "0.1.0",
                "response_datetime": "2021-04-05T16:44:15.367831",
                "url": "https://github.com/cancervariants/therapy-normalization"
            }


class NormalizationService(BaseModel):
    """Response containing one or more merged records and source data."""

    query: str
    warnings: Optional[List[Dict]]
    match_type: MatchType
    therapy_descriptor: Optional[ValueObjectDescriptor]
    source_meta_: Optional[Dict[SourceName, SourceMeta]]
    service_meta_: ServiceMeta

    class Config:
        """Configure OpenAPI schema"""

        @staticmethod
        def schema_extra(schema: Dict[str, Any],
                         model: Type["NormalizationService"]) -> None:
            """Configure OpenAPI schema"""
            if "title" in schema.keys():
                schema.pop("title", None)
            for prop in schema.get("properties", {}).values():
                prop.pop("title", None)
            schema["example"] = {
                "query": "cisplatin",
                "warnings": None,
                "match_type": 80,
                "therapy_descriptor": {
                    "id": "normalize.therapy:cisplatin",
                    "type": "TherapyDescriptor",
                    "therapy_id": "rxcui:2555",
                    "label": "cisplatin",
                    "xrefs": [
                        "ncit:C376", "chemidplus:15663-27-1",
                        "wikidata:Q412415"
                    ],
                    "alternate_labels": [
                        "CIS-DDP", "cis Platinum", "DDP",
                        "Dichlorodiammineplatinum",
                        "1,2-Diaminocyclohexaneplatinum II citrate",
                        "CISplatin",
                        "cis Diamminedichloroplatinum",
                        "CDDP",
                        "Diamminodichloride, Platinum",
                        "cis-Dichlorodiammineplatinum(II)",
                        "cis-Platinum",
                        "cis-diamminedichloroplatinum(II)",
                        "cis-Diamminedichloroplatinum(II)",
                        "Cis-DDP",
                        "cis-Diamminedichloroplatinum",
                        "cis-Diaminedichloroplatinum",
                        "Platinol-AQ", "Platinol",
                        "Platinum Diamminodichloride"
                    ],
                    "extensions": [
                        {
                            "type": "Extension",
                            "name": "trade_names",
                            "value": [
                                "Platinol", "Cisplatin"
                            ]
                        },
                        {
                            "type": "Extension",
                            "name": "associated_with",
                            "value": [
                                "atc:L01XA01",
                                "mmsl:4456",
                                "chebi:CHEBI:27899",
                                "pubchem.compound:5702198",
                                "umls:C0008838",
                                "usp:m17910",
                                "fda:Q20Q21Q62J",
                                "mmsl:d00195",
                                "mthspl:Q20Q21Q62J",
                                "mmsl:31747",
                                "mesh:D002945",
                                "vandf:4018139"
                            ]
                        }
                    ]
                },
                "source_meta_": {
                    "RxNorm": {
                        "data_license": "UMLS Metathesaurus",
                        "data_license_url": "https://www.nlm.nih.gov/research/umls/rxnorm/docs/termsofservice.html",  # noqa: E501
                        "version": "20210104",
                        "data_url": "https://www.nlm.nih.gov/research/umls/rxnorm/docs/rxnormfiles.html",  # noqa: E501
                        "rdp_url": None,
                        "data_license_attributes": {
                            "non_commercial": False,
                            "attribution": True,
                            "share_alike": False
                        }
                    },
                    "NCIt": {
                        "data_license": "CC BY 4.0",
                        "data_license_url": "https://creativecommons.org/licenses/by/4.0/legalcode",  # noqa: E501
                        "version": "20.09d",
                        "data_url": "https://evs.nci.nih.gov/ftp1/NCI_Thesaurus/archive/20.09d_Release/",  # noqa: E501
                        "rdp_url": "http://reusabledata.org/ncit.html",
                        "data_license_attributes": {
                            "non_commercial": False,
                            "attribution": True,
                            "share_alike": False
                        }
                    },
                    "ChemIDplus": {
                        "data_license": "custom",
                        "data_license_url": "https://www.nlm.nih.gov/databases/download/terms_and_conditions.html",  # noqa: E501
                        "version": "20200327", "data_url": "ftp://ftp.nlm.nih.gov/nlmdata/.chemidlease/",  # noqa: E501
                        "rdp_url": None,
                        "data_license_attributes": {
                            "non_commercial": False,
                            "attribution": True,
                            "share_alike": False
                        }
                    },
                    "Wikidata": {
                        "data_license": "CC0 1.0",
                        "data_license_url": "https://creativecommons.org/publicdomain/zero/1.0/",  # noqa: E501
                        "version": "20200812",
                        "data_url": None,
                        "rdp_url": None,
                        "data_license_attributes": {
                            "non_commercial": False,
                            "attribution": False,
                            "share_alike": False
                        }
                    }
                },
                "service_meta_": {
                    "name": "thera-py",
                    "version": "0.1.0",
                    "response_datetime": "2021-04-05T16:44:15.367831",
                    "url": "https://github.com/cancervariants/therapy-normalization"
                }
            }


class SearchService(BaseModel):
    """Core response schema containing matches for each source"""

    query: str
    warnings: Optional[List[Dict]]
    source_matches: Union[Dict[SourceName, MatchesKeyed], List[MatchesListed]]
    service_meta_: ServiceMeta

    class Config:
        """Enables orm_mode"""

        @staticmethod
        def schema_extra(schema: Dict[str, Any], model: Type["SearchService"]) -> None:
            """Configure OpenAPI schema"""
            if "title" in schema.keys():
                schema.pop("title", None)
            for prop in schema.get("properties", {}).values():
                prop.pop("title", None)
            schema["example"] = {
                "query": "cisplatin",
                "warnings": None,
                "source_matches": [
                    {
                        "source": "ChemIDplus",
                        "match_type": 80,
                        "records": [
                            {
                                "label": "Cisplatin",
                                "concept_id": "chemidplus:15663-27-1",
                                "aliases": [
                                    "cis-Diaminedichloroplatinum",
                                    "1,2-Diaminocyclohexaneplatinum II citrate"
                                ],
                                "xrefs": ["drugbank:DB00515"],
                                "associated_with": ["fda:Q20Q21Q62J"],
                                "approval_status": None,
                                "trade_names": []
                            }
                        ],
                        "source_meta_": {
                            "data_license": "custom",
                            "data_license_url": "https://www.nlm.nih.gov/databases/download/terms_and_conditions.html",  # noqa: E501
                            "version": "20210204",
                            "data_url": "ftp://ftp.nlm.nih.gov/nlmdata/.chemidlease/",
                            "rdp_url": None,
                            "data_license_attributes": {
                                "non_commercial": False,
                                "attribution": True,
                                "share_alike": False
                            }
                        }
                    },
                    {
                        "source": "RxNorm",
                        "match_type": 80,
                        "records": [
                            {
                                "label": "cisplatin",
                                "concept_id": "rxcui:2555",
                                "aliases": [
                                    "cis-Dichlorodiammineplatinum(II)",
                                    "Platinum Diamminodichloride",
                                    "cis Diamminedichloroplatinum",
                                    "cis-diamminedichloroplatinum(II)",
                                    "cis-Diamminedichloroplatinum",
                                    "cis Platinum",
                                    "CDDP",
                                    "Dichlorodiammineplatinum",
                                    "cis-Platinum",
                                    "CISplatin",
                                    "cis-Diamminedichloroplatinum(II)",
                                    "Cis-DDP",
                                    "DDP",
                                    "Diamminodichloride, Platinum"
                                ],
                                "xrefs": [
                                    "drugbank:DB00515",
                                    "drugbank:DB12117"
                                ],
                                "associated_with": [
                                    "usp:m17910",
                                    "vandf:4018139",
                                    "mesh:D002945",
                                    "mthspl:Q20Q21Q62J",
                                    "mmsl:d00195",
                                    "atc:L01XA01",
                                    "mmsl:31747",
                                    "mmsl:4456"
                                ],
                                "approval_status": "approved",
                                "trade_names": [
                                    "Cisplatin",
                                    "Platinol"
                                ]
                            }
                        ],
                        "source_meta_": {
                            "data_license": "UMLS Metathesaurus",
                            "data_license_url": "https://www.nlm.nih.gov/research/umls/rxnorm/docs/termsofservice.html",  # noqa: E501
                            "version": "20210104",
                            "data_url": "https://www.nlm.nih.gov/research/umls/rxnorm/docs/rxnormfiles.html",  # noqa: E501
                            "rdp_url": None,
                            "data_license_attributes": {
                                "non_commercial": False,
                                "attribution": True,
                                "share_alike": False
                            }
                        }
                    },
                    {
                        "source": "NCIt",
                        "match_type": 80,
                        "records": [
                            {
                                "label": "Cisplatin",
                                "concept_id": "ncit:C376",
                                "aliases": [],
                                "xrefs": ["chemidplus:15663-27-1"],
                                "associated_with": [
                                    "umls:C0008838",
                                    "fda:Q20Q21Q62J",
                                    "chebi:CHEBI:27899"
                                ],
                                "approval_status": None,
                                "trade_names": []
                            }
                        ],
                        "source_meta_": {
                            "data_license": "CC BY 4.0",
                            "data_license_url": "https://creativecommons.org/licenses/by/4.0/legalcode",  # noqa: E501
                            "version": "20.09d",
                            "data_url": "https://evs.nci.nih.gov/ftp1/NCI_Thesaurus/archive/2020/20.09d_Release/",  # noqa: E501
                            "rdp_url": "http://reusabledata.org/ncit.html",
                            "data_license_attributes": {
                                "non_commercial": False,
                                "attribution": True,
                                "share_alike": False
                            }
                        }
                    },
                    {
                        "source": "Wikidata",
                        "match_type": 80,
                        "records": [
                            {
                                "label": "cisplatin",
                                "concept_id": "wikidata:Q412415",
                                "aliases": [
                                    "Platinol",
                                    "cis-diamminedichloroplatinum(II)",
                                    "CDDP",
                                    "Cis-DDP",
                                    "CIS-DDP",
                                    "Platinol-AQ"
                                ],
                                "xrefs": [
                                    "chemidplus:15663-27-1",
                                    "chembl:CHEMBL11359",
                                    "rxcui:2555",
                                    "drugbank:DB00515"
                                ],
                                "associated_with": [
                                    "pubchem.compound:5702198"
                                ],
                                "approval_status": None,
                                "trade_names": []
                            }
                        ],
                        "source_meta_": {
                            "data_license": "CC0 1.0",
                            "data_license_url": "https://creativecommons.org/publicdomain/zero/1.0/",  # noqa: E501
                            "version": "20210331",
                            "data_url": None,
                            "rdp_url": None,
                            "data_license_attributes": {
                                "non_commercial": False,
                                "attribution": False,
                                "share_alike": False
                            }
                        }
                    }
                ],
                "service_meta_": {
                    "name": "thera-py",
                    "version": "0.1.0",
                    "response_datetime": "2021-04-05T16:44:15.367831",
                    "url": "https://github.com/cancervariants/therapy-normalization"
                }
            }<|MERGE_RESOLUTION|>--- conflicted
+++ resolved
@@ -215,14 +215,6 @@
     GUIDETOPHARMACOLOGY = "GuideToPHARMACOLOGY"
 
 
-<<<<<<< HEAD
-class ProhibitedSources(Enum):
-    """Define constraints for sources that are prohibited in normalize
-    endpoint.
-    """
-
-    CHEMBL = SourceName.CHEMBL.value
-=======
 class SourceIDAfterNamespace(Enum):
     """Define string constraints after namespace."""
 
@@ -233,9 +225,8 @@
     CHEMIDPLUS = ""
     RXNORM = ""
     HEMONC = ""
-    DRUGSATFDA = "ANDA"  # change to [A]?NDA regex in issue-187
+    DRUGSATFDA = "ANDA"  # TODO change to [A]?NDA regex in issue-187
     GUIDETOPHARMACOLOGY = ""
->>>>>>> 2e92063f
 
 
 class NamespacePrefix(Enum):
