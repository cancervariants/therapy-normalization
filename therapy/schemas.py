--- conflicted
+++ resolved
@@ -129,14 +129,11 @@
     PUBCHEMSUBSTANCE = ""
     RXNORM = ""
     UMLS = ""
-<<<<<<< HEAD
-=======
     CHEBI = ""
     KEGGCOMPOUND = ""
     KEGGDRUG = ""
     BINDINGDB = ""
     PHARMGKB = ""
->>>>>>> b83fac16
 
 
 class NamespacePrefix(Enum):
@@ -153,14 +150,11 @@
     FDA = "fda"
     ISO = "iso"
     UMLS = "umls"
-<<<<<<< HEAD
-=======
     CHEBI = "chebi"
     KEGGCOMPOUND = "kegg.compound"
     KEGGDRUG = "kegg.drug"
     BINDINGDB = "bindingdb"
     PHARMGKB = "pharmgkb"
->>>>>>> b83fac16
 
 
 class Meta(BaseModel):
