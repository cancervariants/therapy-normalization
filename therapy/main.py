"""Main application for FastAPI"""
import html
<<<<<<< HEAD
from typing import Optional
=======
from typing import Optional, Dict
>>>>>>> f527cb19

from fastapi import FastAPI, HTTPException, Query
from fastapi.openapi.utils import get_openapi

from therapy import __version__
from therapy.query import QueryHandler, InvalidParameterException
from therapy.schemas import SearchService, NormalizationService
<<<<<<< HEAD

=======
>>>>>>> f527cb19

query_handler = QueryHandler()
app = FastAPI(docs_url="/therapy", openapi_url="/therapy/openapi.json")


def custom_openapi() -> Dict:
    """Generate custom fields for OpenAPI response"""
    if app.openapi_schema:
        return app.openapi_schema
    openapi_schema = get_openapi(
        title="The VICC Therapy Normalizer",
        version=__version__,
        openapi_version="3.0.3",
        description="Normalize drugs and other therapy terms.",
        routes=app.routes
    )
#    openapi_schema["info"]["license"] = {  # TODO
#        "name": "Name-of-license",
#        "url": "http://www.to-be-determined.com"
#    }
    openapi_schema["info"]["contact"] = {  # TODO
        "name": "Alex H. Wagner",
        "email": "Alex.Wagner@nationwidechildrens.org"
    }
    app.openapi_schema = openapi_schema
    return app.openapi_schema


app.openapi = custom_openapi  # type: ignore

# endpoint description text
get_matches_summary = ("Given query, provide highest matches from "
                       "each source.")
response_descr = "A response to a validly-formed query."
q_descr = "Therapy to search."
keyed_descr = ("If true, return response as key-value pairs of "
               "sources to source matches.")
incl_descr = ("Comma-separated list of source names to include in "
              "response. Will exclude all other sources. Will return HTTP "
              'status code 422: Unprocessable Entity if both "incl" and '
              '"excl" parameters are given.')
excl_descr = ("Comma-separated list of source names to exclude in "
              "response. Will include all other sources. Will return HTTP "
              'status code 422: Unprocessable Entity if both "incl" and'
              '"excl" parameters are given.')
search_description = ("For each source, return strongest-match concepts "
                      "for query string provided by user")
normalize_description = ("Return merged strongest-match concept for query "
                         "string provided by user.")


@app.get("/therapy/search",
         summary=get_matches_summary,
         operation_id="getQueryResponse",
         response_description=response_descr,
         response_model=SearchService,
         description=search_description)
def search(q: str = Query(..., description=q_descr),
           keyed: bool = Query(False, description=keyed_descr),
           incl: str = Query("", description=incl_descr),
           excl: str = Query("", description=excl_descr)) -> Dict:
    """For each source, return strongest-match concepts for query string
    provided by user.

    :param q: therapy search term
    :param keyed: if true, response is structured as key/value pair of
        sources to source match lists.
    :param incl: comma-separated list of sources to include, with all
        others excluded. Raises HTTPException if both `incl` and
        `excl` are given.
    :param excl: comma-separated list of sources exclude, with all others
        included. Raises HTTPException if both `incl` and `excl` are given.
    :returns: JSON response with matched records and source metadata
    """
    try:
        response = query_handler.search_sources(html.unescape(q),
                                                keyed=keyed,  # type: ignore
                                                incl=incl, excl=excl)
    except InvalidParameterException as e:
        raise HTTPException(status_code=422, detail=str(e))
    return response


merged_matches_summary = "Given query, provide merged normalized record."
merged_response_descr = "A response to a validly-formed query."
merged_q_descr = "Therapy to normalize."


@app.get("/therapy/normalize",
         summary=merged_matches_summary,
         operation_id="getQuerymergedResponse",
         response_description=merged_response_descr,
         response_model=NormalizationService,
         description=normalize_description)
def normalize(q: str = Query(..., description=merged_q_descr)) -> Dict:
    """Return merged strongest-match concept for query string provided by
    user.

    :param q: therapy search term
    """
    try:
        response = query_handler.search_groups(html.unescape(q))
    except InvalidParameterException as e:
        raise HTTPException(status_code=422, detail=str(e))
    return response<|MERGE_RESOLUTION|>--- conflicted
+++ resolved
@@ -1,10 +1,6 @@
 """Main application for FastAPI"""
 import html
-<<<<<<< HEAD
-from typing import Optional
-=======
-from typing import Optional, Dict
->>>>>>> f527cb19
+from typing import Dict
 
 from fastapi import FastAPI, HTTPException, Query
 from fastapi.openapi.utils import get_openapi
@@ -12,10 +8,7 @@
 from therapy import __version__
 from therapy.query import QueryHandler, InvalidParameterException
 from therapy.schemas import SearchService, NormalizationService
-<<<<<<< HEAD
 
-=======
->>>>>>> f527cb19
 
 query_handler = QueryHandler()
 app = FastAPI(docs_url="/therapy", openapi_url="/therapy/openapi.json")
