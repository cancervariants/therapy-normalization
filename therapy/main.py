--- conflicted
+++ resolved
@@ -1,6 +1,6 @@
 """Main application for FastAPI"""
 import html
-from typing import Dict
+from typing import Dict, Optional
 
 from fastapi import FastAPI, HTTPException, Query
 from fastapi.openapi.utils import get_openapi
@@ -42,24 +42,6 @@
 get_matches_summary = ("Given query, provide highest matches from each source.")
 response_descr = "A response to a validly-formed query."
 q_descr = "Therapy to search."
-<<<<<<< HEAD
-keyed_descr = ("If true, return response as key-value pairs of "
-               "sources to source matches.")
-incl_descr = ("Comma-separated list of source names to include in "
-              "response. Will exclude all other sources. Will return HTTP "
-              "status code 422: Unprocessable Entity if both 'incl' and "
-              "'excl' parameters are given.")
-excl_descr = ("Comma-separated list of source names to exclude in "
-              "response. Will include all other sources. Will return HTTP "
-              "status code 422: Unprocessable Entity if both 'incl' and"
-              "'excl' parameters are given.")
-infer_descr = ("If true, attempt namespace inference when queries match known "
-               "Local Unique Identifier patterns.")
-search_description = ("For each source, return strongest-match concepts "
-                      "for query string provided by user")
-normalize_description = ("Return merged strongest-match concept for query "
-                         "string provided by user.")
-=======
 keyed_descr = ("If true, return response as key-value pairs of sources to source "
                "matches.")
 incl_descr = ("Comma-separated list of source names to include in response. Will "
@@ -68,11 +50,12 @@
 excl_descr = ("Comma-separated list of source names to exclude in response. Will "
               "include all other sources. Will return HTTP status code 422: "
               'Unprocessable Entity if both "incl" and "excl" parameters are given.')
+infer_descr = ("If true, attempt namespace inference when queries match known "
+               "Local Unique Identifier patterns.")
 search_description = ("For each source, return strongest-match concepts for query "
                       "string provided by user")
 normalize_description = ("Return merged strongest-match concept for query string "
                          "provided by user.")
->>>>>>> 2e92063f
 
 
 @app.get("/therapy/search",
@@ -82,12 +65,12 @@
          response_model=SearchService,
          description=search_description)
 def search(q: str = Query(..., description=q_descr),
-<<<<<<< HEAD
            keyed: Optional[bool] = Query(False, description=keyed_descr),
            incl: Optional[str] = Query(None, description=incl_descr),
            excl: Optional[str] = Query(None, description=excl_descr),
            infer_namespace: Optional[bool] = Query(True,
-                                                   description=infer_descr)):
+                                                   description=infer_descr)
+           ) -> Dict:
     """For each source, return strongest-match concepts for query string
     provided by user.
 
@@ -102,30 +85,10 @@
         :returns: JSON response with matched records and source metadata
     """
     try:
-        response = query_handler.search_sources(html.unescape(q), keyed=keyed,
+        response = query_handler.search_sources(html.unescape(q),
+                                                keyed=keyed,  # type: ignore
                                                 incl=incl, excl=excl,
                                                 infer=infer_namespace)
-=======
-           keyed: bool = Query(False, description=keyed_descr),
-           incl: str = Query("", description=incl_descr),
-           excl: str = Query("", description=excl_descr)) -> Dict:
-    """For each source, return strongest-match concepts for query string provided by
-    user.
-
-    :param q: therapy search term
-    :param keyed: if true, response is structured as key/value pair of sources to
-        source match lists.
-    :param incl: comma-separated list of sources to include, with all others excluded.
-        Raises HTTPException if both `incl` and `excl` are given.
-    :param excl: comma-separated list of sources exclude, with all others included.
-        Raises HTTPException if both `incl` and `excl` are given.
-    :returns: JSON response with matched records and source metadata
-    """
-    try:
-        response = query_handler.search_sources(html.unescape(q),
-                                                keyed=keyed,  # type: ignore
-                                                incl=incl, excl=excl)
->>>>>>> 2e92063f
     except InvalidParameterException as e:
         raise HTTPException(status_code=422, detail=str(e))
     return response
@@ -142,19 +105,13 @@
          response_description=merged_response_descr,
          response_model=NormalizationService,
          description=normalize_description)
-<<<<<<< HEAD
 def normalize(q: str = Query(..., description=merged_q_descr),
               infer_namespace: Optional[bool] = Query(
                   True,
                   description=infer_descr)
-              ):
+              ) -> Dict:
     """Return merged strongest-match concept for query string provided by
     user.
-=======
-def normalize(q: str = Query(..., description=merged_q_descr)) -> Dict:
-    """Normalize query or concept ID provided by user. Return strongest-match merged
-    concept.
->>>>>>> 2e92063f
 
     :param q: therapy search term
     """
