"""This module creates the database."""
<<<<<<< HEAD
=======
from os import environ
from typing import Optional, Dict, List, Any
>>>>>>> 9fcf5ffd
import logging
from os import environ
import sys
from typing import Optional, Dict, List, Any

import click
import boto3
from boto3.dynamodb.conditions import Key
from botocore.exceptions import ClientError

from therapy import PREFIX_LOOKUP

logger = logging.getLogger("therapy")
logger.setLevel(logging.DEBUG)


class Database:
    """The database class."""

    def __init__(self, db_url: str = "", region_name: str = "us-east-2"):
        """Initialize Database class instance.

        :param str db_url: database endpoint URL to connect to
        :param str region_name: AWS region name to use
        """
        if "THERAPY_NORM_PROD" in environ or "THERAPY_NORM_EB_PROD" in environ:
            boto_params = {
                "region_name": region_name
            }
            self.endpoint_url = ""
            if "THERAPY_NORM_PROD" in environ:
                environ["DISEASE_NORM_PROD"] = "true"
            if "THERAPY_NORM_EB_PROD" in environ:
                environ["DISEASE_NORM_EB_PROD"] = "true"
            else:
                # EB Instance should not have to confirm.
                # This is used only for using production via CLI
                if click.confirm("Are you sure you want to use the "
                                 "production database?", default=False):
                    click.echo("***THERAPY PRODUCTION DATABASE IN USE***")
                else:
                    click.echo("Exiting.")
                    sys.exit()
        else:
            if db_url:
                self.endpoint_url = db_url
            elif "THERAPY_NORM_DB_URL" in environ:
                self.endpoint_url = environ["THERAPY_NORM_DB_URL"]
            else:
                self.endpoint_url = "http://localhost:8000"
            click.echo(f"***Using Therapy Database Endpoint: "
                       f"{self.endpoint_url}***")
            environ["DISEASE_NORM_DB_URL"] = self.endpoint_url

            boto_params = {
                "region_name": region_name,
                "endpoint_url": self.endpoint_url
            }

        self.dynamodb = boto3.resource("dynamodb", **boto_params)
        self.dynamodb_client = boto3.client("dynamodb", **boto_params)

        # Table creation for local database
        if "THERAPY_NORM_PROD" not in environ and \
                "THERAPY_NORM_EB_PROD" not in environ:
            existing_tables = self.dynamodb_client.list_tables()["TableNames"]
            self.create_therapies_table(existing_tables)
            self.create_meta_data_table(existing_tables)

        self.therapies = self.dynamodb.Table("therapy_concepts")
        self.metadata = self.dynamodb.Table("therapy_metadata")
        self.batch = self.therapies.batch_writer()
        self.cached_sources: Dict[str, Any] = {}

    def create_therapies_table(self, existing_tables: List[str]) -> None:
        """Create Therapies table if it doesn"t already exist.

        :param List[str] existing_tables: list of existing table names
        """
        table_name = "therapy_concepts"
        if table_name not in existing_tables:
            self.dynamodb.create_table(
                TableName=table_name,
                KeySchema=[
                    {
                        "AttributeName": "label_and_type",
                        "KeyType": "HASH"  # Partition key
                    },
                    {
                        "AttributeName": "concept_id",
                        "KeyType": "RANGE"  # Sort key
                    }
                ],
                AttributeDefinitions=[
                    {
                        "AttributeName": "label_and_type",
                        "AttributeType": "S"
                    },
                    {
                        "AttributeName": "concept_id",
                        "AttributeType": "S"
                    },
                    {
                        "AttributeName": "src_name",
                        "AttributeType": "S"
                    },
                    {
                        "AttributeName": "item_type",
                        "AttributeType": "S"
                    }
                ],
                GlobalSecondaryIndexes=[
                    {
                        "IndexName": "src_index",
                        "KeySchema": [
                            {
                                "AttributeName": "src_name",
                                "KeyType": "HASH"
                            }
                        ],
                        "Projection": {
                            "ProjectionType": "KEYS_ONLY"
                        },
                        "ProvisionedThroughput": {
                            "ReadCapacityUnits": 10,
                            "WriteCapacityUnits": 10
                        }
                    },
                    {
                        "IndexName": "item_type_index",
                        "KeySchema": [
                            {
                                "AttributeName": "item_type",
                                "KeyType": "HASH"
                            }
                        ],
                        "Projection": {
                            "ProjectionType": "KEYS_ONLY"
                        },
                        "ProvisionedThroughput": {
                            "ReadCapacityUnits": 10,
                            "WriteCapacityUnits": 10
                        }
                    }
                ],
                ProvisionedThroughput={
                    "ReadCapacityUnits": 10,
                    "WriteCapacityUnits": 10
                }
            )

    def create_meta_data_table(self, existing_tables: List[str]) -> None:
        """Create MetaData table if not exists.

        :param List existing_tables: list of existing table names
        """
        table_name = "therapy_metadata"
        if table_name not in existing_tables:
            self.dynamodb.create_table(
                TableName=table_name,
                KeySchema=[
                    {
                        "AttributeName": "src_name",
                        "KeyType": "HASH"  # Partition key
                    }
                ],
                AttributeDefinitions=[
                    {
                        "AttributeName": "src_name",
                        "AttributeType": "S"
                    },
                ],
                ProvisionedThroughput={
                    "ReadCapacityUnits": 10,
                    "WriteCapacityUnits": 10
                }
            )

    def get_record_by_id(self, concept_id: str, case_sensitive: bool = True,
                         merge: bool = False) -> Optional[Dict]:
        """Fetch record corresponding to provided concept ID

        :param str concept_id: concept ID for therapy record
        :param bool case_sensitive: if true, performs exact lookup, which is more
            efficient. Otherwise, performs filter operation, which doesn"t require
            correct casing.
        :param bool merge: if true, look for merged concept
        :return: complete therapy record, if match is found; None otherwise
        """
        try:
            if merge:
                pk = f"{concept_id.lower()}##merger"
            else:
                pk = f"{concept_id.lower()}##identity"
            if case_sensitive:
                match = self.therapies.get_item(Key={
                    "label_and_type": pk,
                    "concept_id": concept_id
                })
                return match["Item"]
            else:
                exp = Key("label_and_type").eq(pk)
                response = self.therapies.query(KeyConditionExpression=exp)
                return response["Items"][0]
        except ClientError as e:
            logger.error(f"boto3 client error on get_records_by_id for "
                         f"search term {concept_id}: "
                         f"{e.response['Error']['Message']}")
            return None
        except (KeyError, IndexError):  # record doesn"t exist
            return None

    def get_records_by_type(self, query: str,
                            match_type: str) -> List[Dict]:
        """Retrieve records for given query and match type.

        :param query: string to match against (should already be lower-case)
        :param str match_type: type of match to look for. Should be one
            of {"alias", "trade_name", "label", "xref", "associated_with",
            "rx_brand"} -- use Database.get_record_by_id() for concept ID
            lookup
        :return: list of matching records. Empty if lookup fails.
        """
        pk = f"{query}##{match_type.lower()}"
        filter_exp = Key("label_and_type").eq(pk)
        try:
            matches = self.therapies.query(KeyConditionExpression=filter_exp)
            return matches.get("Items", None)
        except ClientError as e:
            logger.error(f"boto3 client error on get_records_by_type for "
                         f"search term {query}: "
                         f"{e.response['Error']['Message']}")
            return []

    def get_ids_for_merge(self) -> List[str]:
        """Retrieve concept IDs for use in generating normalized records.

        :return: Set of concept IDs as strings.
        """
        last_evaluated_key = None
        concept_ids = []
        params = {
            "ProjectionExpression": "concept_id,item_type",
        }
        while True:
            if last_evaluated_key:
                response = self.therapies.scan(
                    ExclusiveStartKey=last_evaluated_key, **params
                )
            else:
                response = self.therapies.scan(**params)
            records = response["Items"]
            for record in records:
                if record["item_type"] == "identity":
                    concept_id = record["concept_id"]
                    concept_ids.append(concept_id)
            last_evaluated_key = response.get("LastEvaluatedKey")
            if not last_evaluated_key:
                break
        return concept_ids

    def add_record(self, record: Dict, record_type: str = "identity") -> None:
        """Add new record to database.

        :param Dict record: record to upload
        :param str record_type: type of record, one of {"identity", "merger"}
        """
        id_prefix = record["concept_id"].split(":")[0].lower()
        record["src_name"] = PREFIX_LOOKUP[id_prefix]
        label_and_type = f"{record['concept_id'].lower()}##{record_type}"
        record["label_and_type"] = label_and_type
        record["item_type"] = record_type
        try:
            self.batch.put_item(Item=record)
        except ClientError as e:
            if (len((record["label_and_type"]).encode("utf-8")) >= 2048) or \
                    (len((record["concept_id"]).encode("utf-8")) >= 1024):
                logger.info(f"{record['concept_id']}: An error occurred "
                            "(ValidationException) when calling the BatchWriteItem "
                            "operation: Hash primary key values must be under 2048 "
                            "bytes, and range primary key values must be under 1024 "
                            "bytes.")
            else:
                logger.error("boto3 client error on add_record for "
                             f"{record['concept_id']}: "
                             f"{e.response['Error']['Message']}")

    def add_ref_record(self, term: str, concept_id: str, ref_type: str) -> None:
        """Add auxiliary/reference record to database.

        :param str term: referent term
        :param str concept_id: concept ID to refer to
        :param str ref_type: one of {"alias", "label", "trade_name",
            "xref", "associated_with", "rx_brand"}
        """
        label_and_type = f"{term.lower()}##{ref_type}"
        src_name = PREFIX_LOOKUP[concept_id.split(":")[0].lower()]
        record = {
            "label_and_type": label_and_type,
            "concept_id": concept_id.lower(),
            "src_name": src_name,
            "item_type": ref_type,
        }
        try:
            self.batch.put_item(Item=record)
        except ClientError as e:
            if (len((record["label_and_type"]).encode("utf-8")) >= 2048) or \
                    (len((record["concept_id"]).encode("utf-8")) >= 1024):
                logger.info(f"{record['concept_id']}: An error occurred "
                            "(ValidationException) when calling the "
                            "BatchWriteItem operation: Hash primary key "
                            "values must be under 2048 bytes, and range "
                            "primary key values must be under 1024 "
                            "bytes.")
            else:
                logger.error(f"boto3 client error adding reference {term} for "
                             f"{concept_id} with match type {ref_type}: "
                             f"{e.response['Error']['Message']}")

    def update_record(self, concept_id: str, field: str, new_value: Any,
                      item_type: str = "identity") -> None:
        """Update the field of an individual record to a new value.

        :param str concept_id: record to update
        :param str field: name of field to update
        :param Any new_value: new value
        :param str item_type: record type, one of {"identity", "merger"}
        """
        key = {
            "label_and_type": f"{concept_id.lower()}##{item_type}",
            "concept_id": concept_id
        }
        update_expression = f"set {field}=:r"
        update_values = {":r": new_value}
        try:
            self.therapies.update_item(Key=key,
                                       UpdateExpression=update_expression,
                                       ExpressionAttributeValues=update_values)
        except ClientError as e:
            logger.error(f"boto3 client error in `database.update_record()`: "
                         f"{e.response['Error']['Message']}")

    def flush_batch(self) -> None:
        """Flush internal batch_writer."""
        self.batch.__exit__(*sys.exc_info())
        self.batch = self.therapies.batch_writer()<|MERGE_RESOLUTION|>--- conflicted
+++ resolved
@@ -1,13 +1,8 @@
 """This module creates the database."""
-<<<<<<< HEAD
-=======
 from os import environ
 from typing import Optional, Dict, List, Any
->>>>>>> 9fcf5ffd
 import logging
-from os import environ
 import sys
-from typing import Optional, Dict, List, Any
 
 import click
 import boto3
