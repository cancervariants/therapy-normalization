"""This module creates the database."""
import boto3
from therapy.schemas import NamespacePrefix, SourceName
from botocore.exceptions import ClientError
from boto3.dynamodb.conditions import Key
from os import environ
from typing import Optional, Dict, List, Any
import logging
<<<<<<< HEAD
import sys
import click
=======
import click
import sys
>>>>>>> 0c1465f0

logger = logging.getLogger('therapy')
logger.setLevel(logging.DEBUG)


# should this be located in a shared module
PREFIX_LOOKUP = {v.value: SourceName[k].value
                 for k, v in NamespacePrefix.__members__.items()
                 if k in SourceName.__members__.keys()}


class Database:
    """The database class."""

    def __init__(self, db_url: str = '', region_name: str = 'us-east-2'):
        """Initialize Database class.

        :param str db_url: database endpoint URL to connect to
        :param str region_name: AWS region name to use
        """
        if 'THERAPY_NORM_PROD' in environ.keys():
            boto_params = {
                'region_name': region_name
            }
            if 'THERAPY_NORM_EB_PROD' not in environ.keys():
                # EB Instance should not have to confirm.
                # This is used only for using production via CLI
                if click.confirm("Are you sure you want to use the "
                                 "production database?", default=False):
                    click.echo("***PRODUCTION DATABASE IN USE***")
                else:
                    click.echo("Exiting.")
                    sys.exit()
        else:
<<<<<<< HEAD
            if 'THERAPY_NORM_PROD' not in environ \
                    or environ['THERAPY_NORM_PROD'] == 'false':
                if click.confirm("Are you sure you want to update "
                                 "the production database?", default=False):
                    click.echo("Updating the production database...")
                else:
                    click.echo("Exiting.")
                    sys.exit()

=======
            if db_url:
                endpoint_url = db_url
            elif 'THERAPY_NORM_DB_URL' in environ.keys():
                endpoint_url = environ['THERAPY_NORM_DB_URL']
            else:
                endpoint_url = 'http://localhost:8000'
            click.echo(f"***Using Database Endpoint: {endpoint_url}***")
>>>>>>> 0c1465f0
            boto_params = {
                'region_name': region_name,
                'endpoint_url': endpoint_url
            }

        self.dynamodb = boto3.resource('dynamodb', **boto_params)
        self.dynamodb_client = boto3.client('dynamodb', **boto_params)

        # create tables if nonexistent if not connecting to remote database
        if 'THERAPY_NORM_PROD' not in environ.keys():
            existing_tables = self.dynamodb_client.list_tables()['TableNames']
            self.create_therapies_table(existing_tables)
            self.create_meta_data_table(existing_tables)

        self.therapies = self.dynamodb.Table('therapy_concepts')
        self.metadata = self.dynamodb.Table('therapy_metadata')
        self.batch = self.therapies.batch_writer()
        self.cached_sources = {}

    def create_therapies_table(self, existing_tables: List):
        """Create Therapies table if it doesn't already exist.

        :param List existing_tables: list of existing table names
        """
        table_name = 'therapy_concepts'
        if table_name not in existing_tables:
            self.dynamodb.create_table(
                TableName=table_name,
                KeySchema=[
                    {
                        'AttributeName': 'label_and_type',
                        'KeyType': 'HASH'  # Partition key
                    },
                    {
                        'AttributeName': 'concept_id',
                        'KeyType': 'RANGE'  # Sort key
                    }
                ],
                AttributeDefinitions=[
                    {
                        'AttributeName': 'label_and_type',
                        'AttributeType': 'S'
                    },
                    {
                        'AttributeName': 'concept_id',
                        'AttributeType': 'S'
                    },
                    {
                        'AttributeName': 'src_name',
                        'AttributeType': 'S'
                    }

                ],
                GlobalSecondaryIndexes=[
                    {
                        'IndexName': 'src_index',
                        'KeySchema': [
                            {
                                'AttributeName': 'src_name',
                                'KeyType': 'HASH'
                            }
                        ],
                        'Projection': {
                            'ProjectionType': 'KEYS_ONLY'
                        },
                        'ProvisionedThroughput': {
                            'ReadCapacityUnits': 10,
                            'WriteCapacityUnits': 10
                        }
                    }
                ],
                ProvisionedThroughput={
                    'ReadCapacityUnits': 10,
                    'WriteCapacityUnits': 10
                }
            )

    def create_meta_data_table(self, existing_tables: List):
        """Create MetaData table if not exists.

        :param List existing_tables: list of existing table names
        """
        table_name = 'therapy_metadata'
        if table_name not in existing_tables:
            self.dynamodb.create_table(
                TableName=table_name,
                KeySchema=[
                    {
                        'AttributeName': 'src_name',
                        'KeyType': 'HASH'  # Partition key
                    }
                ],
                AttributeDefinitions=[
                    {
                        'AttributeName': 'src_name',
                        'AttributeType': 'S'
                    },
                ],
                ProvisionedThroughput={
                    'ReadCapacityUnits': 10,
                    'WriteCapacityUnits': 10
                }
            )

    def get_record_by_id(self, concept_id: str,
                         case_sensitive: bool = True,
                         merge: bool = False) -> Optional[Dict]:
        """Fetch record corresponding to provided concept ID

        :param str concept_id: concept ID for therapy record
        :param bool case_sensitive: if true, performs exact lookup, which is
            more efficient. Otherwise, performs filter operation, which
            doesn't require correct casing.
        :param bool merge: if true, look for merged concept
        :return: complete therapy record, if match is found; None otherwise
        """
        try:
            if merge:
                pk = f'{concept_id.lower()}##merger'
            else:
                pk = f'{concept_id.lower()}##identity'
            if case_sensitive:
                match = self.therapies.get_item(Key={
                    'label_and_type': pk,
                    'concept_id': concept_id
                })
                return match['Item']
            else:
                exp = Key('label_and_type').eq(pk)
                response = self.therapies.query(KeyConditionExpression=exp)
                return response['Items'][0]
        except ClientError as e:
            logger.error(f"boto3 client error on get_records_by_id for "
                         f"search term {concept_id}: "
                         f"{e.response['Error']['Message']}")
            return None
        except KeyError:  # record doesn't exist
            return None
        except IndexError:  # record doesn't exist
            return None

    def get_records_by_type(self, query: str,
                            match_type: str) -> List[Dict]:
        """Retrieve records for given query and match type.

        :param query: string to match against
        :param str match_type: type of match to look for. Should be one
            of "alias", "trade_name", "label", or "rx_brand" (use
            `get_record_by_id` for concept ID lookup)
        :return: list of matching records. Empty if lookup fails.
        """
        pk = f'{query}##{match_type.lower()}'
        filter_exp = Key('label_and_type').eq(pk)
        try:
            matches = self.therapies.query(KeyConditionExpression=filter_exp)
            return matches.get('Items', None)
        except ClientError as e:
            logger.error(f"boto3 client error on get_records_by_type for "
                         f"search term {query}: "
                         f"{e.response['Error']['Message']}")
            return []

    def add_record(self, record: Dict, record_type="identity"):
        """Add new record to database.

        :param Dict record: record to upload
        :param str record_type: type of record (either 'identity' or 'merger')
        """
        id_prefix = record['concept_id'].split(':')[0].lower()
        record['src_name'] = PREFIX_LOOKUP[id_prefix]
        label_and_type = f'{record["concept_id"].lower()}##{record_type}'
        record['label_and_type'] = label_and_type
        record['item_type'] = record_type
        try:
            self.batch.put_item(Item=record)
        except ClientError as e:
            logger.error("boto3 client error on add_record for "
                         f"{record['concept_id']}: "
                         f"{e.response['Error']['Message']}")

    def add_ref_record(self, term: str, concept_id: str, ref_type: str):
        """Add auxilliary/reference record to database.

        :param str term: referent term
        :param str concept_id: concept ID to refer to
        :param str ref_type: one of ('alias', 'label', 'other_id')
        """
        label_and_type = f'{term.lower()}##{ref_type}'
        src_name = PREFIX_LOOKUP[concept_id.split(':')[0].lower()]
        record = {
            'label_and_type': label_and_type,
            'concept_id': concept_id.lower(),
            'src_name': src_name,
            'item_type': ref_type,
        }
        try:
            self.batch.put_item(Item=record)
        except ClientError as e:
            logger.error(f"boto3 client error adding reference {term} for "
                         f"{concept_id} with match type {ref_type}: "
                         f"{e.response['Error']['Message']}")

    def update_record(self, concept_id: str, field: str, new_value: Any):
        """Update the field of an individual record to a new value.

        :param str concept_id: record to update
        :param str field: name of field to update
        :parm str new_value: new value
        """
        key = {
            'label_and_type': f'{concept_id.lower()}##identity',
            'concept_id': concept_id
        }
        update_expression = f"set {field}=:r"
        update_values = {':r': new_value}
        try:
            self.diseases.update_item(Key=key,
                                      UpdateExpression=update_expression,
                                      ExpressionAttributeValues=update_values)
        except ClientError as e:
            logger.error(f"boto3 client error in `database.update_record()`: "
                         f"{e.response['Error']['Message']}")

    def flush_batch(self):
        """Flush internal batch_writer."""
        self.batch.__exit__(*sys.exc_info())
        self.batch = self.diseases.batch_writer()<|MERGE_RESOLUTION|>--- conflicted
+++ resolved
@@ -6,13 +6,8 @@
 from os import environ
 from typing import Optional, Dict, List, Any
 import logging
-<<<<<<< HEAD
-import sys
-import click
-=======
 import click
 import sys
->>>>>>> 0c1465f0
 
 logger = logging.getLogger('therapy')
 logger.setLevel(logging.DEBUG)
@@ -47,17 +42,6 @@
                     click.echo("Exiting.")
                     sys.exit()
         else:
-<<<<<<< HEAD
-            if 'THERAPY_NORM_PROD' not in environ \
-                    or environ['THERAPY_NORM_PROD'] == 'false':
-                if click.confirm("Are you sure you want to update "
-                                 "the production database?", default=False):
-                    click.echo("Updating the production database...")
-                else:
-                    click.echo("Exiting.")
-                    sys.exit()
-
-=======
             if db_url:
                 endpoint_url = db_url
             elif 'THERAPY_NORM_DB_URL' in environ.keys():
@@ -65,7 +49,6 @@
             else:
                 endpoint_url = 'http://localhost:8000'
             click.echo(f"***Using Database Endpoint: {endpoint_url}***")
->>>>>>> 0c1465f0
             boto_params = {
                 'region_name': region_name,
                 'endpoint_url': endpoint_url
