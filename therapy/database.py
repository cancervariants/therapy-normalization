--- conflicted
+++ resolved
@@ -36,15 +36,6 @@
                     click.echo("Exiting.")
                     sys.exit()
         else:
-<<<<<<< HEAD
-            if click.confirm("Are you sure you want to update "
-                             "the production database?", default=False):
-                click.echo("Updating the production database...")
-            else:
-                click.echo("Exiting.")
-                sys.exit()
-
-=======
             if db_url:
                 endpoint_url = db_url
             elif 'THERAPY_NORM_DB_URL' in environ.keys():
@@ -52,7 +43,7 @@
             else:
                 endpoint_url = 'http://localhost:8000'
             click.echo(f"***Using Database Endpoint: {endpoint_url}***")
->>>>>>> 222ca6dd
+
             boto_params = {
                 'region_name': region_name,
                 'endpoint_url': endpoint_url
@@ -61,12 +52,8 @@
         self.dynamodb = boto3.resource('dynamodb', **boto_params)
         self.dynamodb_client = boto3.client('dynamodb', **boto_params)
 
-        # create tables if nonexistent if not connecting to remote database
-<<<<<<< HEAD
-        if db_url or 'THERAPY_NORM_DB_URL' in environ.keys():
-=======
+        # Table creation for local database
         if 'THERAPY_NORM_PROD' not in environ.keys():
->>>>>>> 222ca6dd
             existing_tables = self.dynamodb_client.list_tables()['TableNames']
             self.create_therapies_table(existing_tables)
             self.create_meta_data_table(existing_tables)
