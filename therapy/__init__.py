"""The VICC library for normalizing therapies."""
from pathlib import Path
import logging

from .version import __version__

PROJECT_ROOT: Path = Path(__file__).resolve().parents[0]
logging.basicConfig(
    filename="therapy.log",
    format="[%(asctime)s] - %(name)s - %(levelname)s : %(message)s")
logger = logging.getLogger("therapy")
logger.setLevel(logging.DEBUG)


class DownloadException(Exception):
    """Exception for failures relating to source file downloads."""

    def __init__(self, *args, **kwargs):  # noqa: ANN204
        """Initialize exception."""
        super().__init__(*args, **kwargs)


from therapy.schemas import SourceName, NamespacePrefix, SourceIDAfterNamespace, ItemTypes  # noqa: E402, E501, I100, I202
# map plural to singular form
# eg {"label": "label", "trade_names": "trade_name"}
# key is the field name in the record object, value is the item_type value
# in reference objects
ITEM_TYPES = {k.lower(): v.value for k, v in ItemTypes.__members__.items()}

# Sources we import directly
SOURCES = {source.value.lower(): source.value
           for source in SourceName.__members__.values()}

# use to fetch source name from schema based on concept id namespace
# e.g. {'chembl': 'ChEMBL'}
PREFIX_LOOKUP = {v.value: SourceName[k].value
                 for k, v in NamespacePrefix.__members__.items()
                 if k in SourceName.__members__.keys()}

# use to generate namespace prefix from source ID value
# e.g. {'q': 'wikidata'}
NAMESPACE_LOOKUP = {v.value.lower(): NamespacePrefix[k].value
                    for k, v in SourceIDAfterNamespace.__members__.items()
                    if v.value != ""}

# Sources that we import directly
XREF_SOURCES = {source for source in SourceName.__members__}

# Sources that are found in data from imported sources
ASSOC_WITH_SOURCES = {source for source in NamespacePrefix.__members__} - XREF_SOURCES

<<<<<<< HEAD
from therapy.etl import ChEMBL, Wikidata, DrugBank, NCIt, ChemIDplus, RxNorm, HemOnc, GuideToPHARMACOLOGY, DrugsAtFDA  # noqa: F401, E402, E501, I202

=======
from therapy.etl import ChEMBL, Wikidata, DrugBank, NCIt, ChemIDplus, RxNorm, HemOnc, GuideToPHARMACOLOGY  # noqa: E402, E501, I202
>>>>>>> b692cc8e
# used to get source class name from string
SOURCES_CLASS = \
    {s.value.lower(): eval(s.value) for s in SourceName.__members__.values()}<|MERGE_RESOLUTION|>--- conflicted
+++ resolved
@@ -49,12 +49,7 @@
 # Sources that are found in data from imported sources
 ASSOC_WITH_SOURCES = {source for source in NamespacePrefix.__members__} - XREF_SOURCES
 
-<<<<<<< HEAD
-from therapy.etl import ChEMBL, Wikidata, DrugBank, NCIt, ChemIDplus, RxNorm, HemOnc, GuideToPHARMACOLOGY, DrugsAtFDA  # noqa: F401, E402, E501, I202
-
-=======
-from therapy.etl import ChEMBL, Wikidata, DrugBank, NCIt, ChemIDplus, RxNorm, HemOnc, GuideToPHARMACOLOGY  # noqa: E402, E501, I202
->>>>>>> b692cc8e
+from therapy.etl import ChEMBL, Wikidata, DrugBank, NCIt, ChemIDplus, RxNorm, HemOnc, GuideToPHARMACOLOGY, DrugsAtFDA  # noqa: E402, E501, I202
 # used to get source class name from string
 SOURCES_CLASS = \
     {s.value.lower(): eval(s.value) for s in SourceName.__members__.values()}