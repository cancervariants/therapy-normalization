"""The VICC library for normalizing therapies."""
from pathlib import Path
import logging

from .version import __version__  # noqa: F401

<<<<<<< HEAD

APP_ROOT = Path(__file__).resolve().parents[0]
=======
PROJECT_ROOT: Path = Path(__file__).resolve().parents[0]
>>>>>>> f527cb19
logging.basicConfig(
    filename="therapy.log",
    format="[%(asctime)s] - %(name)s - %(levelname)s : %(message)s")
logger = logging.getLogger("therapy")
logger.setLevel(logging.DEBUG)


class DownloadException(Exception):
    """Exception for failures relating to source file downloads."""

    def __init__(self, *args, **kwargs):  # noqa: ANN204
        """Initialize exception."""
        super().__init__(*args, **kwargs)


from therapy.schemas import SourceName, NamespacePrefix, SourceIDAfterNamespace, ItemTypes  # noqa: E402, E501, I100, I202
ITEM_TYPES = {k.lower(): v.value for k, v in ItemTypes.__members__.items()}

# Sources we import directly
SOURCES = {source.value.lower(): source.value
           for source in SourceName.__members__.values()}

# use to fetch source name from schema based on concept id namespace
# e.g. {'chembl': 'ChEMBL'}
PREFIX_LOOKUP = {v.value: SourceName[k].value
                 for k, v in NamespacePrefix.__members__.items()
                 if k in SourceName.__members__.keys()}

# use to generate namespace prefix from source ID value
# e.g. {'q': 'wikidata'}
NAMESPACE_LOOKUP = {v.value.lower(): NamespacePrefix[k].value
                    for k, v in SourceIDAfterNamespace.__members__.items()
                    if v.value != ""}

# Sources that we import directly
XREF_SOURCES = {source for source in SourceName.__members__}

# Sources that are found in data from imported sources
ASSOC_WITH_SOURCES = {source for source in NamespacePrefix.__members__} - XREF_SOURCES  # noqa: E501

from therapy.etl import ChEMBL, Wikidata, DrugBank, NCIt, ChemIDplus, RxNorm, HemOnc, GuideToPHARMACOLOGY  # noqa: F401, E402, E501, I202
# used to get source class name from string
SOURCES_CLASS = \
    {s.value.lower(): eval(s.value) for s in SourceName.__members__.values()}<|MERGE_RESOLUTION|>--- conflicted
+++ resolved
@@ -4,12 +4,7 @@
 
 from .version import __version__  # noqa: F401
 
-<<<<<<< HEAD
-
-APP_ROOT = Path(__file__).resolve().parents[0]
-=======
-PROJECT_ROOT: Path = Path(__file__).resolve().parents[0]
->>>>>>> f527cb19
+APP_ROOT: Path = Path(__file__).resolve().parents[0]
 logging.basicConfig(
     filename="therapy.log",
     format="[%(asctime)s] - %(name)s - %(levelname)s : %(message)s")
