--- conflicted
+++ resolved
@@ -126,60 +126,6 @@
 
 
 @pytest.fixture(scope="module")
-<<<<<<< HEAD
-=======
-def merge_instance(test_source, is_test_env):
-    """Provide fixture for ETL merge class"""
-    if is_test_env and os.environ.get(AWS_ENV_VAR_NAME):
-        assert False, (
-            f"Running the full therapy ETL pipeline test on an AWS environment is "
-            f"forbidden -- either unset {AWS_ENV_VAR_NAME} or unset THERAPY_TEST"
-        )
-
-    class TrackingDatabase(Database):
-        """Provide injection for DB instance to track added/updated records"""
-
-        def __init__(self, **kwargs):
-            self.additions = {}
-            self.updates = {}
-            super().__init__(**kwargs)
-
-        def add_record(self, record: Dict, record_type: str):
-            if is_test_env:
-                super().add_record(record, record_type)
-            self.additions[record["concept_id"]] = record
-
-        def update_record(
-            self,
-            concept_id: str,
-            field: str,
-            new_value: Any,  # noqa: ANN401
-            item_type: str = "identity",
-        ):
-            if is_test_env:
-                super().update_record(concept_id, field, new_value, item_type)
-            self.updates[concept_id] = {field: new_value}
-
-    if is_test_env:
-        for SourceClass in (  # noqa: N806
-            ChEMBL,
-            ChemIDplus,
-            DrugBank,
-            DrugsAtFDA,
-            GuideToPHARMACOLOGY,
-            HemOnc,
-            NCIt,
-            RxNorm,
-            Wikidata,
-        ):
-            test_source(SourceClass)
-
-    m = Merge(TrackingDatabase())
-    return m
-
-
-@pytest.fixture(scope="module")
->>>>>>> dc727dd5
 def record_id_groups():
     """Create fixture for testing concept group creation."""
     groups = [
@@ -305,7 +251,7 @@
     """Test end-to-end creation and upload of merged concepts."""
     record_ids = record_id_groups.keys()
     merge_instance.create_merged_concepts(record_ids)  # type: ignore
-    merge_instance.database.flush_batch()
+    merge_instance.database.complete_write_transaction()
 
     # check merged record generation and storage
     # should only create new records for groups with n > 1 members
