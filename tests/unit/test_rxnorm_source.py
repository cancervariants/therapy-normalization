"""Test that the therapy normalizer works as intended for the RxNorm source."""
import pytest
from therapy.schemas import Drug, MatchType
<<<<<<< HEAD
from therapy.query import QueryHandler
=======
from therapy.query import Normalizer
from therapy.database import Database
import os
from boto3.dynamodb.conditions import Key
>>>>>>> 0b19f050


@pytest.fixture(scope='module')
def rxnorm():
    """Build RxNorm normalizer test fixture."""
    class QueryGetter:

        def __init__(self):
<<<<<<< HEAD
            self.normalizer = QueryHandler()
=======
            self.normalizer = Normalizer()
            if 'THERAPY_NORM_DB_URL' in os.environ:
                db_url = os.environ['THERAPY_NORM_DB_URL']
            else:
                db_url = 'http://localhost:8000'

            self.db = Database(db_url=db_url)
>>>>>>> 0b19f050

        def normalize(self, query_str):
            resp = self.normalizer.search_sources(query_str, keyed=True,
                                                  incl='rxnorm')
            return resp['source_matches']['RxNorm']

        def fetch_meta(self):
            return self.normalizer._fetch_meta('RxNorm')

    return QueryGetter()


@pytest.fixture(scope='module')
def bifidobacterium_infantis():
    """Create bifidobacterium infantis drug fixture."""
    params = {
        'label': 'Bifidobacterium Infantis',
        'concept_id': 'rxcui:100213',
        'aliases': [
            'bifidobacterium infantis',
            'Bifidobacterium infantis'
        ],
        'approval_status': 'approved',
        'other_identifiers': [
            'drugbank:DB14222'
        ],
        'xrefs': [
            'mmsl:d07347'
        ],
        'trade_names': [
            'Align',
            'Evivo'
        ]
    }
    return Drug(**params)


@pytest.fixture(scope='module')
def cisplatin():
    """Create cisplatin drug fixture."""
    params = {
        'label': 'cisplatin',
        'concept_id': 'rxcui:2555',
        'aliases': [
            'cis-Platinum',
            'CISplatin',
            'cis Diamminedichloroplatinum',
            'cis Platinum',
            'Diamminodichloride, Platinum',
            'cis-Diamminedichloroplatinum',
            'DDP',
            'Dichlorodiammineplatinum',
            'cis-Dichlorodiammineplatinum(II)',
            'Platinum Diamminodichloride',
            'cis-Diamminedichloroplatinum(II)',
            'cis-diamminedichloroplatinum(II)',
            'CDDP',
            'Cis-DDP',
        ],
        'approval_status': 'approved',
        'other_identifiers': [
            'drugbank:DB00515',
            'drugbank:DB12117'
        ],
        'xrefs': [
            'usp:m17910',
            'vandf:4018139',
            'mesh:D002945',
            'mthspl:Q20Q21Q62J',
            'mmsl:d00195',
            'atc:L01XA01',
            'mmsl:31747',
            'mmsl:4456',
        ],
        'trade_names': [
            'Cisplatin',
            'Platinol'
        ]
    }
    return Drug(**params)


@pytest.fixture(scope='module')
def amiloride_hydrochloride():
    """Create amiloride hydrochloride drug fixture."""
    params = {
        'label': 'amiloride hydrochloride',
        'concept_id': 'rxcui:142424',
        'aliases': [
            'aMILoride hydrochloride',
            'Amiloride Hydrochloride',
            'Hydrochloride, Amiloride'
        ],
        'approval_status': 'approved',
        'other_identifiers': [],
        'xrefs': [
            'usp:m2650',
            'mthspl:FZJ37245UC',
            'mmsl:2658',
            'mesh:D000584',
            'mmsl:4166',
            'vandf:4017935'
        ],
        'trade_names': [
            'AMILoride Hydrochloride',
            'Midamor',
            'Aridil',
            'Frusemek',
            'Midamor',
            'Moduret',
            'Moduretic',
            'Zida-Co'
        ]
    }
    return Drug(**params)


@pytest.fixture(scope='module')
def amiloride():
    """Create amiloride drug fixture."""
    params = {
        'label': 'amiloride',
        'concept_id': 'rxcui:644',
        'aliases': [
            '3,5-diamino-N-carbamimidoyl-6-chloropyrazine-2-carboxamide',
            'aMILoride',
            'Amipramidin',
            'Amipramidine',
            'N-amidino-3,5-diamino-6-chloropyrazinecarboxamide',
            'Amyloride'
        ],
        'approval_status': 'approved',
        'other_identifiers': [
            'drugbank:DB00594'
        ],
        'xrefs': [
            'mesh:D000584',
            'vandf:4019603',
            'mthspl:7DZO8EB0Z3',
            'mmsl:d00169',
            'atc:C03DB01'
        ],
        'trade_names': [
            'Midamor',
            'Frusemek',
            'Moduret',
            'Aridil',
            'Zida-Co',
            'Amilamont',
            'Moduretic'
        ]
    }
    return Drug(**params)


@pytest.fixture(scope='module')
def timolol():
    """Create timolol drug fixture."""
    params = {
        'label': 'timolol',
        'concept_id': 'rxcui:10600',
        'aliases': [
            '(S)-1-((1,1-Dimethylethyl)amino)-3-((4-(4-morpholinyl)'
            '-1,2,5-thiadazol-3-yl)oxy)-2-propanol',
            '2-Propanol, 1-((1,1-dimethylethyl)amino)-3-((4-(4-morpholi'
            'nyl)-1,2,5-thiadiazol-3-yl)oxy)-, (S)-',
            '(S)-1-(tert-butylamino)-3-[(4-morpholin-4-yl-1,2,5-thiadiazol'
            '-3-yl)oxy]propan-2-ol'
        ],
        'approval_status': 'approved',
        'other_identifiers': [
            'drugbank:DB00373'
        ],
        'xrefs': [
            'vandf:4019949',
            'mthspl:817W3C6175',
            'mesh:D013999',
            'mmsl:d00139',
            'atc:C07AA06',
            'atc:S01ED01'
        ],
        'trade_names': [
            'Betimol',
            'Timoptic',
            'Istalol',
            'Combigan',
            'Cosopt',
            'Timoptol LA',
            'Blocadren',
            'Timolide',
            'Betim',
            'Glau-Opt',
            'Glaucol',
            'Timoptol'
        ]
    }
    return Drug(**params)


@pytest.fixture(scope='module')
def lymphocyte():
    """Create lymphocyte immune globulin, anti-thymocyte globulin drug
    fixture.
    """
    params = {
        'label': 'lymphocyte immune globulin, anti-thymocyte globulin',
        'concept_id': 'rxcui:1011',
        'aliases': [
            'Lymphocyte Immune Globulin, Anti-Thymocyte Globulin',
            'Anti-Thymocyte Globulin',
            'Antithymocyte Globulin',
            'Antithymoglobulin',
            'Lymphocyte Immune Globulin, Anti Thymocyte Globulin',
            'Globulins, Antithymocyte',
            'Antithymocyte Globulins',
            'Antithymoglobulins',
            'Anti-Thymocyte Globulins',
            'Globulins, Anti-Thymocyte',
            'Globulin, Antithymocyte',
            'Anti Thymocyte Globulin',
            'Globulin, Anti-Thymocyte',
            'lymphocyte immune globulin, anti-thy (obs)'
        ],
        'approval_status': 'approved',
        'other_identifiers': [],
        'xrefs': [
            'mesh:D000961',
            'vandf:4022194',
            'vandf:4018097',
            'mmsl:d01141',
            'mmsl:5001'
        ],
        'trade_names': [
            'ATGAM',
            'Thymoglobulin'
        ]
    }
    return Drug(**params)


@pytest.fixture(scope='module')
def aspirin():
    """Create aspirin drug fixture."""
    params = {
        'label': 'aspirin',
        'concept_id': 'rxcui:1191',
        'aliases': [
            'Salicylic acid acetate',
            'Aspirin',
            'Acid, Acetylsalicylic',
            '2-(Acetyloxy)benzoic Acid',
            '2-Acetoxybenzenecarboxylic acid',
            'ASA',
            'O-acetylsalicylic acid',
            '2-Acetoxybenzoic acid',
            'o-acetoxybenzoic acid',
            'o-carboxyphenyl acetate',
            'Acetylsalicylic Acid'
        ],
        'approval_status': 'approved',
        'other_identifiers': [
            'drugbank:DB00945'
        ],
        'xrefs': [
            'usp:m6240',
            'vandf:4017536',
            'mmsl:34512',
            'mthspl:R16CO5Y76E',
            'mmsl:244',
            'mesh:D001241',
            'mmsl:4223',
            'mmsl:d00170',
            'atc:A01AD05',
            'atc:B01AC06',
            'atc:N02BA01'
        ],
        'trade_names': []
    }
    return Drug(**params)


@pytest.fixture(scope='module')
def mesna():
    """Create mesna drug fixture."""
    params = {
        'label': 'mesna',
        'concept_id': 'rxcui:44',
        'aliases': [
            'Mesnum',
            'Ethanesulfonic acid, 2-mercapto-, monosodium salt',
            'Sodium 2-Mercaptoethanesulphonate',
            '2-Mercaptoethanesulphonate, Sodium',
            'Sodium 2-Mercaptoethanesulphonate'
        ],
        'approval_status': 'approved',
        'other_identifiers': [],
        'xrefs': [
            'usp:m49500',
            'mesh:D015080',
            'vandf:4019477',
            'mthspl:NR7O1405Q9',
            'atc:R05CB05',
            'atc:V03AF01',
            'mmsl:41498',
            'mmsl:5057',
            'mmsl:d01411'
        ],
        'trade_names': [
            'Mesna',
            'Mesnex',
            'Mesna Nova Plus'
        ]
    }
    return Drug(**params)


@pytest.fixture(scope='module')
def beta_alanine():
    """Create beta-alanine drug fixture."""
    params = {
        'label': 'beta-alanine',
        'concept_id': 'rxcui:61',
        'aliases': [
            'beta Alanine',
            '3 Aminopropionic Acid',
            '3-Aminopropionic Acid'
        ],
        'approval_status': 'approved',
        'other_identifiers': [],
        'xrefs': [
            'mesh:D015091',
            'vandf:4028377',
            'mthspl:11P2JDE17B'
        ],
        'trade_names': []
    }
    return Drug(**params)


@pytest.fixture(scope='module')
def algestone():
    """Create algestone drug fixture."""
    params = {
        'label': 'algestone',
        'concept_id': 'rxcui:595',
        'aliases': [
            'Pregn-4-ene-3,20-dione, 16,17-dihydroxy-, (16alpha)-',
            '16 alpha,17-Dihydroxypregn-4-ene-3,20-dione',
            'Alphasone',
            'Dihydroxyprogesterone'
        ],
        'approval_status': None,
        'other_identifiers': [],
        'xrefs': [
            'mesh:D000523'
        ],
        'trade_names': []
    }
    return Drug(**params)


@pytest.fixture(scope='module')
def levothyroxine():
    """Create levothyroxine drug fixture."""
    params = {
        'label': 'levothyroxine',
        'concept_id': 'rxcui:10582',
        'aliases': [
            '3,5,3\',5\'-Tetraiodo-L-thyronine',
            'Thyroxine',
            'thyroxine',
            'Thyroid Hormone, T4',
            'Thyroxin',
            'T4 Thyroid Hormone',
            'O-(4-Hydroxy-3,5-diiodophenyl)-3,5-diiodotyrosine',
            '3,5,3\',5\'-Tetraiodothyronine',
            'O-(4-Hydroxy-3,5-diiodophenyl)-3,5-diiodo-L-tyrosine',
            'L-T4',
            'LT4',
            'T4',
            '3,3\',5,5\'-Tetraiodo-L-thyronine',
            'L-Thyroxine',
            'O-(4-Hydroxy-3,5-diidophenyl)-3,5-diiodo-L-tyrosine',
            '4-(4-Hydroxy-3,5-diiodophenoxy)-3,5-diiodo-L-phenylalanine',
            'Levothyroxin'
        ],
        'approval_status': 'approved',
        'other_identifiers': [
            'drugbank:DB00451'
        ],
        'xrefs': [
            'vandf:4022126',
            'mesh:D013974',
            'mmsl:d00278',
            'mthspl:Q51BO43MG4'
        ],
        'trade_names': [
            'Eltroxin',
            'Estre',
            'Euthyrox',
            'Leventa',
            'Levo-T',
            'Levocrine',
            'Levotabs',
            'Levothroid',
            'Levothyroid',
            'Levoxyl',
            'Novothyrox',
            'SOLOXINE',
            'Synthroid',
            'Thyro-Tabs',
            'ThyroKare',
            'ThyroMed',
            'Thyrolar',
            'Thyrox',
            'Tirosint',
            'Unithroid'
        ]
    }
    return Drug(**params)


@pytest.fixture(scope='module')
def fluoxetine():
    """Create fluoxetine drug fixture."""
    params = {
        'label': 'fluoxetine',
        'concept_id': 'rxcui:4493',
        'aliases': [
            'FLUoxetine',
            'N-Methyl-gamma-(4-(trifluoromethyl)phenoxy)'
            'benzenepropanamine',
            'Fluoxetin',
            '(+-)-N-Methyl-gamma-(4-(trifluoromethyl)phenoxy)'
            'benzenepropanamine',
            '(+-)-N-Methyl-3-phenyl-3-((alpha,alpha,alpha-trifluoro-'
            'P-tolyl)oxy)propylamine'
        ],
        'approval_status': 'approved',
        'other_identifiers': [
            'drugbank:DB00472'
        ],
        'xrefs': [
            'mesh:D005473',
            'mmsl:17711',
            'vandf:4019761',
            'mmsl:d00236',
            'atc:N06AB03',
            'mthspl:01K63SUP8D'
        ],
        'trade_names': [
            'Prozac',
            'RECONCILE',
            'Sarafem',
            'Symbyax',
            'Rapiflux',
            'Selfemra'
        ]
    }
    return Drug(**params)


@pytest.fixture(scope='module')
def fluoxetine_hydrochloride():
    """Create fluoxetine hydrochloride drug fixture."""
    params = {
        'label': 'fluoxetine hydrochloride',
        'concept_id': 'rxcui:227224',
        'aliases': [
            'FLUoxetine hydrochloride',
            'Fluoxetine Hydrochloride'
        ],
        'approval_status': 'approved',
        'other_identifiers': [],
        'xrefs': [
            'usp:m33780',
            'mthspl:I9W7N6B1KJ',
            'mmsl:4746',
            'vandf:4019389',
            'mmsl:41730',
            'mmsl:37675',
            'mesh:D005473'
        ],
        'trade_names': [
            'FLUoxetine HCl',
            'FLUoxetine Hydrochloride',
            'RECONCILE'
        ]
    }
    return Drug(**params)


def test_bifidobacterium_infantis(bifidobacterium_infantis, rxnorm):
    """Test that bifidobacterium_ nfantis drug normalizes to
    correct drug concept.
    """
    # Concept ID Match
    normalizer_response = rxnorm.normalize('RxCUI:100213')
    assert normalizer_response['match_type'] == MatchType.CONCEPT_ID
    assert len(normalizer_response['records']) == 1
    normalized_drug = normalizer_response['records'][0]
    assert normalized_drug.label == bifidobacterium_infantis.label
    assert normalized_drug.concept_id == bifidobacterium_infantis.concept_id
    assert set(normalized_drug.aliases) == \
           set(bifidobacterium_infantis.aliases)
    assert set(normalized_drug.other_identifiers) == \
           set(bifidobacterium_infantis.other_identifiers)
    assert set(normalized_drug.xrefs) == set(bifidobacterium_infantis.xrefs)
    assert set(normalized_drug.trade_names) == \
           set(bifidobacterium_infantis.trade_names)
    assert normalized_drug.approval_status == \
           bifidobacterium_infantis.approval_status

    # Label Match
    normalizer_response = rxnorm.normalize(' Bifidobacterium infantis')
    assert normalizer_response['match_type'] == MatchType.LABEL
    assert len(normalizer_response['records']) == 1
    normalized_drug = normalizer_response['records'][0]
    assert normalized_drug.label == bifidobacterium_infantis.label
    assert normalized_drug.concept_id == bifidobacterium_infantis.concept_id
    assert set(normalized_drug.aliases) == \
           set(bifidobacterium_infantis.aliases)
    assert set(normalized_drug.other_identifiers) == \
           set(bifidobacterium_infantis.other_identifiers)
    assert set(normalized_drug.xrefs) == set(bifidobacterium_infantis.xrefs)
    assert set(normalized_drug.trade_names) == \
           set(bifidobacterium_infantis.trade_names)
    assert normalized_drug.approval_status == \
           bifidobacterium_infantis.approval_status

    normalizer_response = rxnorm.normalize('bifidobacterium infantis')
    assert normalizer_response['match_type'] == MatchType.LABEL
    assert len(normalizer_response['records']) == 1
    normalized_drug = normalizer_response['records'][0]
    assert normalized_drug.label == bifidobacterium_infantis.label
    assert normalized_drug.concept_id == bifidobacterium_infantis.concept_id
    assert set(normalized_drug.aliases) == \
           set(bifidobacterium_infantis.aliases)
    assert set(normalized_drug.other_identifiers) == \
           set(bifidobacterium_infantis.other_identifiers)
    assert set(normalized_drug.xrefs) == set(bifidobacterium_infantis.xrefs)
    assert set(normalized_drug.trade_names) == \
           set(bifidobacterium_infantis.trade_names)
    assert normalized_drug.approval_status == \
           bifidobacterium_infantis.approval_status

    # Trade Name Match
    normalizer_response = rxnorm.normalize('ALIGN')
    assert normalizer_response['match_type'] == MatchType.TRADE_NAME
    assert len(normalizer_response['records']) == 1
    normalized_drug = normalizer_response['records'][0]
    assert normalized_drug.label == bifidobacterium_infantis.label
    assert normalized_drug.concept_id == bifidobacterium_infantis.concept_id
    assert set(normalized_drug.aliases) == \
           set(bifidobacterium_infantis.aliases)
    assert set(normalized_drug.other_identifiers) == \
           set(bifidobacterium_infantis.other_identifiers)
    assert set(normalized_drug.xrefs) == set(bifidobacterium_infantis.xrefs)
    assert set(normalized_drug.trade_names) == \
           set(bifidobacterium_infantis.trade_names)
    assert normalized_drug.approval_status == \
           bifidobacterium_infantis.approval_status

    normalizer_response = rxnorm.normalize('evivo')
    assert normalizer_response['match_type'] == MatchType.TRADE_NAME
    assert len(normalizer_response['records']) == 1
    normalized_drug = normalizer_response['records'][0]
    assert normalized_drug.label == bifidobacterium_infantis.label
    assert normalized_drug.concept_id == bifidobacterium_infantis.concept_id
    assert set(normalized_drug.aliases) == \
           set(bifidobacterium_infantis.aliases)
    assert set(normalized_drug.other_identifiers) == \
           set(bifidobacterium_infantis.other_identifiers)
    assert set(normalized_drug.xrefs) == set(bifidobacterium_infantis.xrefs)
    assert set(normalized_drug.trade_names) == \
           set(bifidobacterium_infantis.trade_names)
    assert normalized_drug.approval_status == \
           bifidobacterium_infantis.approval_status


def test_cisplatin(cisplatin, rxnorm):
    """Test that cisplatin drug normalizes to correct drug concept."""
    # Concept ID Match
    normalizer_response = rxnorm.normalize('RxCUI:2555')
    assert normalizer_response['match_type'] == MatchType.CONCEPT_ID
    assert len(normalizer_response['records']) == 1
    normalized_drug = normalizer_response['records'][0]
    assert normalized_drug.label == cisplatin.label
    assert normalized_drug.concept_id == cisplatin.concept_id
    assert set(normalized_drug.aliases) == set(cisplatin.aliases)
    assert set(normalized_drug.other_identifiers) == \
           set(cisplatin.other_identifiers)
    assert set(normalized_drug.xrefs) == set(cisplatin.xrefs)
    assert set(normalized_drug.trade_names) == set(cisplatin.trade_names)
    assert normalized_drug.approval_status == cisplatin.approval_status

    # Label Match
    normalizer_response = rxnorm.normalize('CISPLATIN')
    assert normalizer_response['match_type'] == MatchType.LABEL
    assert len(normalizer_response['records']) == 1
    normalized_drug = normalizer_response['records'][0]
    assert normalized_drug.label == cisplatin.label
    assert normalized_drug.concept_id == cisplatin.concept_id
    assert set(normalized_drug.aliases) == set(cisplatin.aliases)
    assert set(normalized_drug.other_identifiers) == \
           set(cisplatin.other_identifiers)
    assert set(normalized_drug.xrefs) == set(cisplatin.xrefs)
    assert set(normalized_drug.trade_names) == set(cisplatin.trade_names)
    assert normalized_drug.approval_status == cisplatin.approval_status

    # Alias Match
    normalizer_response = rxnorm.normalize('Cis-DDP')
    assert normalizer_response['match_type'] == MatchType.ALIAS
    assert len(normalizer_response['records']) == 1
    normalized_drug = normalizer_response['records'][0]
    assert normalized_drug.label == cisplatin.label
    assert normalized_drug.concept_id == cisplatin.concept_id
    assert set(normalized_drug.aliases) == set(cisplatin.aliases)
    assert set(normalized_drug.other_identifiers) == \
           set(cisplatin.other_identifiers)
    assert set(normalized_drug.xrefs) == set(cisplatin.xrefs)
    assert set(normalized_drug.trade_names) == set(cisplatin.trade_names)
    assert normalized_drug.approval_status == cisplatin.approval_status

    normalizer_response = rxnorm.normalize('Dichlorodiammineplatinum')
    assert normalizer_response['match_type'] == MatchType.ALIAS
    assert len(normalizer_response['records']) == 1
    normalized_drug = normalizer_response['records'][0]
    assert normalized_drug.label == cisplatin.label
    assert normalized_drug.concept_id == cisplatin.concept_id
    assert set(normalized_drug.aliases) == set(cisplatin.aliases)
    assert set(normalized_drug.other_identifiers) == \
           set(cisplatin.other_identifiers)
    assert set(normalized_drug.xrefs) == set(cisplatin.xrefs)
    assert set(normalized_drug.trade_names) == set(cisplatin.trade_names)
    assert normalized_drug.approval_status == cisplatin.approval_status

    normalizer_response = rxnorm.normalize('cis Platinum')
    assert normalizer_response['match_type'] == MatchType.ALIAS
    assert len(normalizer_response['records']) == 1
    normalized_drug = normalizer_response['records'][0]
    assert normalized_drug.label == cisplatin.label
    assert normalized_drug.concept_id == cisplatin.concept_id
    assert set(normalized_drug.aliases) == set(cisplatin.aliases)
    assert set(normalized_drug.other_identifiers) == \
           set(cisplatin.other_identifiers)
    assert set(normalized_drug.xrefs) == set(cisplatin.xrefs)
    assert set(normalized_drug.trade_names) == set(cisplatin.trade_names)
    assert normalized_drug.approval_status == cisplatin.approval_status

    # Trade Name Match
    normalizer_response = rxnorm.normalize('platinol')
    assert normalizer_response['match_type'] == MatchType.TRADE_NAME
    assert len(normalizer_response['records']) == 1
    normalized_drug = normalizer_response['records'][0]
    assert normalized_drug.label == cisplatin.label
    assert normalized_drug.concept_id == cisplatin.concept_id
    assert set(normalized_drug.aliases) == set(cisplatin.aliases)
    assert set(normalized_drug.other_identifiers) == \
           set(cisplatin.other_identifiers)
    assert set(normalized_drug.xrefs) == set(cisplatin.xrefs)
    assert set(normalized_drug.trade_names) == set(cisplatin.trade_names)
    assert normalized_drug.approval_status == cisplatin.approval_status


def test_amiloride_hydrochloride(amiloride_hydrochloride, rxnorm):
    """Test that amiloride_hydrochloride hydrochloride, anhydrous drug
    normalizes to correct drug concept.
    """
    # Concept ID Match
    normalizer_response = rxnorm.normalize('RxcUI:142424')
    assert normalizer_response['match_type'] == MatchType.CONCEPT_ID
    assert len(normalizer_response['records']) == 1
    normalized_drug = normalizer_response['records'][0]
    assert normalized_drug.label == amiloride_hydrochloride.label
    assert normalized_drug.concept_id == amiloride_hydrochloride.concept_id
    assert set(normalized_drug.aliases) == set(amiloride_hydrochloride.aliases)
    assert set(normalized_drug.other_identifiers) == \
           set(amiloride_hydrochloride.other_identifiers)
    assert set(normalized_drug.xrefs) == set(amiloride_hydrochloride.xrefs)
    assert set(normalized_drug.trade_names) == \
           set(amiloride_hydrochloride.trade_names)
    assert normalized_drug.approval_status == \
           amiloride_hydrochloride.approval_status

    # Label Match
    normalizer_response = rxnorm.normalize('amiloride hydrochloride')
    assert normalizer_response['match_type'] == MatchType.LABEL
    assert len(normalizer_response['records']) == 1
    normalized_drug = normalizer_response['records'][0]
    assert normalized_drug.label == amiloride_hydrochloride.label
    assert normalized_drug.concept_id == amiloride_hydrochloride.concept_id
    assert set(normalized_drug.aliases) == set(amiloride_hydrochloride.aliases)
    assert set(normalized_drug.other_identifiers) == \
           set(amiloride_hydrochloride.other_identifiers)
    assert set(normalized_drug.xrefs) == set(amiloride_hydrochloride.xrefs)
    assert set(normalized_drug.trade_names) == \
           set(amiloride_hydrochloride.trade_names)
    assert normalized_drug.approval_status == \
           amiloride_hydrochloride.approval_status

    # Trade Name Match
    normalizer_response = rxnorm.normalize('Midamor')
    assert normalizer_response['match_type'] == MatchType.LABEL
    assert len(normalizer_response['records']) == 2


def test_amiloride(amiloride, rxnorm):
    """Test that amiloride hydrochloride, anhydrous drug normalizes to
    correct drug concept.
    """
    # Concept ID Match
    normalizer_response = rxnorm.normalize('RxcUI:644')
    assert normalizer_response['match_type'] == MatchType.CONCEPT_ID
    assert len(normalizer_response['records']) == 1
    normalized_drug = normalizer_response['records'][0]
    assert normalized_drug.label == amiloride.label
    assert normalized_drug.concept_id == amiloride.concept_id
    assert set(normalized_drug.aliases) == set(amiloride.aliases)
    assert set(normalized_drug.other_identifiers) == \
           set(amiloride.other_identifiers)
    assert set(normalized_drug.xrefs) == set(amiloride.xrefs)
    assert set(normalized_drug.trade_names) == set(amiloride.trade_names)
    assert normalized_drug.approval_status == amiloride.approval_status

    # Label Match
    normalizer_response = rxnorm.normalize('amiloride')
    assert normalizer_response['match_type'] == MatchType.LABEL
    assert len(normalizer_response['records']) == 1
    normalized_drug = normalizer_response['records'][0]
    assert normalized_drug.label == amiloride.label
    assert normalized_drug.concept_id == amiloride.concept_id
    assert set(normalized_drug.aliases) == set(amiloride.aliases)
    assert set(normalized_drug.other_identifiers) == \
           set(amiloride.other_identifiers)
    assert set(normalized_drug.xrefs) == set(amiloride.xrefs)
    assert set(normalized_drug.trade_names) == set(amiloride.trade_names)
    assert normalized_drug.approval_status == amiloride.approval_status

    # Alias Match
    normalizer_response = rxnorm.normalize('Amyloride')
    assert normalizer_response['match_type'] == MatchType.ALIAS
    assert len(normalizer_response['records']) == 1
    normalized_drug = normalizer_response['records'][0]
    assert normalized_drug.label == amiloride.label
    assert normalized_drug.concept_id == amiloride.concept_id
    assert set(normalized_drug.aliases) == set(amiloride.aliases)
    assert set(normalized_drug.other_identifiers) == \
           set(amiloride.other_identifiers)
    assert set(normalized_drug.xrefs) == set(amiloride.xrefs)
    assert set(normalized_drug.trade_names) == set(amiloride.trade_names)
    assert normalized_drug.approval_status == amiloride.approval_status

    normalizer_response = rxnorm.normalize('3,5-diamino-N-carbamimidoyl-6-'
                                           'chloropyrazine-2-carboxamide')
    assert normalizer_response['match_type'] == MatchType.ALIAS
    assert len(normalizer_response['records']) == 1
    normalized_drug = normalizer_response['records'][0]
    assert normalized_drug.label == amiloride.label
    assert normalized_drug.concept_id == amiloride.concept_id
    assert set(normalized_drug.aliases) == set(amiloride.aliases)
    assert set(normalized_drug.other_identifiers) == \
           set(amiloride.other_identifiers)
    assert set(normalized_drug.xrefs) == set(amiloride.xrefs)
    assert set(normalized_drug.trade_names) == set(amiloride.trade_names)
    assert normalized_drug.approval_status == amiloride.approval_status

    # Trade Name Match
    normalizer_response = rxnorm.normalize('Midamor')
    assert normalizer_response['match_type'] == MatchType.TRADE_NAME
    assert len(normalizer_response['records']) == 2


def test_timolol(timolol, rxnorm):
    """Test that timolol drug normalizes to correct drug concept."""
    # Concept ID Match
    normalizer_response = rxnorm.normalize('RxcUI:10600')
    assert normalizer_response['match_type'] == MatchType.CONCEPT_ID
    assert len(normalizer_response['records']) == 1
    normalized_drug = normalizer_response['records'][0]
    assert normalized_drug.label == timolol.label
    assert normalized_drug.concept_id == timolol.concept_id
    assert set(normalized_drug.aliases) == set(timolol.aliases)
    assert set(normalized_drug.other_identifiers) == \
           set(timolol.other_identifiers)
    assert set(normalized_drug.xrefs) == set(timolol.xrefs)
    assert set(normalized_drug.trade_names) == set(timolol.trade_names)
    assert normalized_drug.approval_status == timolol.approval_status

    # Label Match
    normalizer_response = rxnorm.normalize('timolol')
    assert normalizer_response['match_type'] == MatchType.LABEL
    assert len(normalizer_response['records']) == 1
    normalized_drug = normalizer_response['records'][0]
    assert normalized_drug.label == timolol.label
    assert normalized_drug.concept_id == timolol.concept_id
    assert set(normalized_drug.aliases) == set(timolol.aliases)
    assert set(normalized_drug.other_identifiers) == \
           set(timolol.other_identifiers)
    assert set(normalized_drug.xrefs) == set(timolol.xrefs)
    assert set(normalized_drug.trade_names) == set(timolol.trade_names)
    assert normalized_drug.approval_status == timolol.approval_status

    # Alias Match
    normalizer_response = rxnorm.normalize('(S)-1-(tert-butylamino)-3-[(4-'
                                           'morpholin-4-yl-1,2,5-thiadiazol'
                                           '-3-yl)oxy]propan-2-ol')
    assert normalizer_response['match_type'] == MatchType.ALIAS
    assert len(normalizer_response['records']) == 1
    normalized_drug = normalizer_response['records'][0]
    assert normalized_drug.label == timolol.label
    assert normalized_drug.concept_id == timolol.concept_id
    assert set(normalized_drug.aliases) == set(timolol.aliases)
    assert set(normalized_drug.other_identifiers) == \
           set(timolol.other_identifiers)
    assert set(normalized_drug.xrefs) == set(timolol.xrefs)
    assert set(normalized_drug.trade_names) == set(timolol.trade_names)
    assert normalized_drug.approval_status == timolol.approval_status

    # Trade Name Match
    normalizer_response = rxnorm.normalize('Betimol')
    assert normalizer_response['match_type'] == MatchType.TRADE_NAME
    assert len(normalizer_response['records']) == 1
    normalized_drug = normalizer_response['records'][0]
    assert normalized_drug.label == timolol.label
    assert normalized_drug.concept_id == timolol.concept_id
    assert set(normalized_drug.aliases) == set(timolol.aliases)
    assert set(normalized_drug.other_identifiers) == \
           set(timolol.other_identifiers)
    assert set(normalized_drug.xrefs) == set(timolol.xrefs)
    assert set(normalized_drug.trade_names) == set(timolol.trade_names)
    assert normalized_drug.approval_status == timolol.approval_status


def test_lymphocyte(lymphocyte, rxnorm):
    """Test that lymphocyte drug normalizes to correct drug concept."""
    # Concept ID Match
    normalizer_response = rxnorm.normalize('RxCUI:1011')
    assert normalizer_response['match_type'] == MatchType.CONCEPT_ID
    assert len(normalizer_response['records']) == 1
    normalized_drug = normalizer_response['records'][0]
    assert normalized_drug.label == lymphocyte.label
    assert normalized_drug.concept_id == lymphocyte.concept_id
    assert set(normalized_drug.aliases) == set(lymphocyte.aliases)
    assert set(normalized_drug.other_identifiers) == \
           set(lymphocyte.other_identifiers)
    assert set(normalized_drug.xrefs) == set(lymphocyte.xrefs)
    assert set(normalized_drug.trade_names) == set(lymphocyte.trade_names)
    assert normalized_drug.approval_status == lymphocyte.approval_status

    # Label Match
    normalizer_response = rxnorm.normalize('lymphocyte immune globulin, '
                                           'anti-thymocyte globulin')
    assert normalizer_response['match_type'] == MatchType.LABEL
    assert len(normalizer_response['records']) == 1
    normalized_drug = normalizer_response['records'][0]
    assert normalized_drug.label == lymphocyte.label
    assert normalized_drug.concept_id == lymphocyte.concept_id
    assert set(normalized_drug.aliases) == set(lymphocyte.aliases)
    assert set(normalized_drug.other_identifiers) == \
           set(lymphocyte.other_identifiers)
    assert set(normalized_drug.xrefs) == set(lymphocyte.xrefs)
    assert set(normalized_drug.trade_names) == set(lymphocyte.trade_names)
    assert normalized_drug.approval_status == lymphocyte.approval_status

    # Alias Match
    normalizer_response = rxnorm.normalize('Anti Thymocyte Globulin')
    assert normalizer_response['match_type'] == MatchType.ALIAS
    assert len(normalizer_response['records']) == 1
    normalized_drug = normalizer_response['records'][0]
    assert normalized_drug.label == lymphocyte.label
    assert normalized_drug.concept_id == lymphocyte.concept_id
    assert set(normalized_drug.aliases) == set(lymphocyte.aliases)
    assert set(normalized_drug.other_identifiers) == \
           set(lymphocyte.other_identifiers)
    assert set(normalized_drug.xrefs) == set(lymphocyte.xrefs)
    assert set(normalized_drug.trade_names) == set(lymphocyte.trade_names)
    assert normalized_drug.approval_status == lymphocyte.approval_status

    normalizer_response = rxnorm.normalize('Antithymoglobulin')
    assert normalizer_response['match_type'] == MatchType.ALIAS
    assert len(normalizer_response['records']) == 1
    normalized_drug = normalizer_response['records'][0]
    assert normalized_drug.label == lymphocyte.label
    assert normalized_drug.concept_id == lymphocyte.concept_id
    assert set(normalized_drug.aliases) == set(lymphocyte.aliases)
    assert set(normalized_drug.other_identifiers) == \
           set(lymphocyte.other_identifiers)
    assert set(normalized_drug.xrefs) == set(lymphocyte.xrefs)
    assert set(normalized_drug.trade_names) == set(lymphocyte.trade_names)
    assert normalized_drug.approval_status == lymphocyte.approval_status

    # Trade Name Match
    normalizer_response = rxnorm.normalize('Thymoglobulin')
    assert normalizer_response['match_type'] == MatchType.TRADE_NAME

    normalizer_response = rxnorm.normalize('ATGAM')
    assert normalizer_response['match_type'] == MatchType.TRADE_NAME


def test_aspirin(aspirin, rxnorm):
    """Test that aspirin drug normalizes to correct drug concept."""
    # Concept ID Match
    normalizer_response = rxnorm.normalize('RxcUI:1191')
    assert normalizer_response['match_type'] == MatchType.CONCEPT_ID
    assert len(normalizer_response['records']) == 1
    normalized_drug = normalizer_response['records'][0]
    assert normalized_drug.label == aspirin.label
    assert normalized_drug.concept_id == aspirin.concept_id
    assert set(normalized_drug.aliases) == set(aspirin.aliases)
    assert set(normalized_drug.other_identifiers) == \
           set(aspirin.other_identifiers)
    assert set(normalized_drug.xrefs) == set(aspirin.xrefs)
    assert set(normalized_drug.trade_names) == set(aspirin.trade_names)
    assert normalized_drug.approval_status == aspirin.approval_status

    # Label Match
    normalizer_response = rxnorm.normalize('aspirin')
    assert normalizer_response['match_type'] == MatchType.LABEL
    assert len(normalizer_response['records']) == 1
    normalized_drug = normalizer_response['records'][0]
    assert normalized_drug.label == aspirin.label
    assert normalized_drug.concept_id == aspirin.concept_id
    assert set(normalized_drug.aliases) == set(aspirin.aliases)
    assert set(normalized_drug.other_identifiers) == \
           set(aspirin.other_identifiers)
    assert set(normalized_drug.xrefs) == set(aspirin.xrefs)
    assert set(normalized_drug.trade_names) == set(aspirin.trade_names)
    assert normalized_drug.approval_status == aspirin.approval_status

    # Alias Match
    normalizer_response = rxnorm.normalize('Acetylsalicylic Acid')
    assert normalizer_response['match_type'] == MatchType.ALIAS
    assert len(normalizer_response['records']) == 1
    normalized_drug = normalizer_response['records'][0]
    assert normalized_drug.label == aspirin.label
    assert normalized_drug.concept_id == aspirin.concept_id
    assert set(normalized_drug.aliases) == set(aspirin.aliases)
    assert set(normalized_drug.other_identifiers) == \
           set(aspirin.other_identifiers)
    assert set(normalized_drug.xrefs) == set(aspirin.xrefs)
    assert set(normalized_drug.trade_names) == set(aspirin.trade_names)
    assert normalized_drug.approval_status == aspirin.approval_status

    normalizer_response = rxnorm.normalize('ASA')
    assert normalizer_response['match_type'] == MatchType.ALIAS
    assert len(normalizer_response['records']) == 1
    normalized_drug = normalizer_response['records'][0]
    assert normalized_drug.label == aspirin.label
    assert normalized_drug.concept_id == aspirin.concept_id
    assert set(normalized_drug.aliases) == set(aspirin.aliases)
    assert set(normalized_drug.other_identifiers) == \
           set(aspirin.other_identifiers)
    assert set(normalized_drug.xrefs) == set(aspirin.xrefs)
    assert set(normalized_drug.trade_names) == set(aspirin.trade_names)
    assert normalized_drug.approval_status == aspirin.approval_status

    # (Trade Name) No Match
    normalizer_response = rxnorm.normalize('Anacin')
    assert normalizer_response['match_type'] == MatchType.NO_MATCH
    assert len(normalizer_response['records']) == 0


def test_mesnan(mesna, rxnorm):
    """Test that mesna drug normalizes to correct drug concept."""
    # Concept ID Match
    normalizer_response = rxnorm.normalize('RxCUI:44')
    assert normalizer_response['match_type'] == MatchType.CONCEPT_ID
    assert len(normalizer_response['records']) == 1
    normalized_drug = normalizer_response['records'][0]
    assert normalized_drug.label == mesna.label
    assert normalized_drug.concept_id == mesna.concept_id
    assert set(normalized_drug.aliases) == set(mesna.aliases)
    assert set(normalized_drug.other_identifiers) == \
           set(mesna.other_identifiers)
    assert set(normalized_drug.xrefs) == set(mesna.xrefs)
    assert set(normalized_drug.trade_names) == set(mesna.trade_names)
    assert normalized_drug.approval_status == mesna.approval_status

    # Label Match
    normalizer_response = rxnorm.normalize('mesna')
    assert normalizer_response['match_type'] == MatchType.LABEL
    assert len(normalizer_response['records']) == 1
    normalized_drug = normalizer_response['records'][0]
    assert normalized_drug.label == mesna.label
    assert normalized_drug.concept_id == mesna.concept_id
    assert set(normalized_drug.aliases) == set(mesna.aliases)
    assert set(normalized_drug.other_identifiers) == \
           set(mesna.other_identifiers)
    assert set(normalized_drug.xrefs) == set(mesna.xrefs)
    assert set(normalized_drug.trade_names) == set(mesna.trade_names)
    assert normalized_drug.approval_status == mesna.approval_status

    # Alias Match
    normalizer_response = rxnorm.normalize('Mesnum')
    assert normalizer_response['match_type'] == MatchType.ALIAS
    assert len(normalizer_response['records']) == 1
    normalized_drug = normalizer_response['records'][0]
    assert normalized_drug.label == mesna.label
    assert normalized_drug.concept_id == mesna.concept_id
    assert set(normalized_drug.aliases) == set(mesna.aliases)
    assert set(normalized_drug.other_identifiers) == \
           set(mesna.other_identifiers)
    assert set(normalized_drug.xrefs) == set(mesna.xrefs)
    assert set(normalized_drug.trade_names) == set(mesna.trade_names)
    assert normalized_drug.approval_status == mesna.approval_status

    normalizer_response = rxnorm.normalize('Ethanesulfonic acid, 2-mercapto-, '
                                           'monosodium salt')
    assert normalizer_response['match_type'] == MatchType.ALIAS
    assert len(normalizer_response['records']) == 1
    normalized_drug = normalizer_response['records'][0]
    assert normalized_drug.label == mesna.label
    assert normalized_drug.concept_id == mesna.concept_id
    assert set(normalized_drug.aliases) == set(mesna.aliases)
    assert set(normalized_drug.other_identifiers) == \
           set(mesna.other_identifiers)
    assert set(normalized_drug.xrefs) == set(mesna.xrefs)
    assert set(normalized_drug.trade_names) == set(mesna.trade_names)
    assert normalized_drug.approval_status == mesna.approval_status

    # Trade Name Match
    normalizer_response = rxnorm.normalize('Mesnex')
    assert normalizer_response['match_type'] == MatchType.TRADE_NAME
    assert len(normalizer_response['records']) == 1
    normalized_drug = normalizer_response['records'][0]
    assert normalized_drug.label == mesna.label
    assert normalized_drug.concept_id == mesna.concept_id
    assert set(normalized_drug.aliases) == set(mesna.aliases)
    assert set(normalized_drug.other_identifiers) == \
           set(mesna.other_identifiers)
    assert set(normalized_drug.xrefs) == set(mesna.xrefs)
    assert set(normalized_drug.trade_names) == set(mesna.trade_names)
    assert normalized_drug.approval_status == mesna.approval_status


def test_beta_alanine(beta_alanine, rxnorm):
    """Test that beta_alanine drug normalizes to correct drug concept."""
    # Concept ID Match
    normalizer_response = rxnorm.normalize('RxCUI:61')
    assert normalizer_response['match_type'] == MatchType.CONCEPT_ID
    assert len(normalizer_response['records']) == 1
    normalized_drug = normalizer_response['records'][0]
    assert normalized_drug.label == beta_alanine.label
    assert normalized_drug.concept_id == beta_alanine.concept_id
    assert set(normalized_drug.aliases) == set(beta_alanine.aliases)
    assert set(normalized_drug.other_identifiers) == \
           set(beta_alanine.other_identifiers)
    assert set(normalized_drug.xrefs) == set(beta_alanine.xrefs)
    assert set(normalized_drug.trade_names) == set(beta_alanine.trade_names)
    assert normalized_drug.approval_status == beta_alanine.approval_status

    # Label Match
    normalizer_response = rxnorm.normalize('beta-alanine')
    assert normalizer_response['match_type'] == MatchType.LABEL
    assert len(normalizer_response['records']) == 1
    normalized_drug = normalizer_response['records'][0]
    assert normalized_drug.label == beta_alanine.label
    assert normalized_drug.concept_id == beta_alanine.concept_id
    assert set(normalized_drug.aliases) == set(beta_alanine.aliases)
    assert set(normalized_drug.other_identifiers) == \
           set(beta_alanine.other_identifiers)
    assert set(normalized_drug.xrefs) == set(beta_alanine.xrefs)
    assert set(normalized_drug.trade_names) == set(beta_alanine.trade_names)
    assert normalized_drug.approval_status == beta_alanine.approval_status

    # Alias Match
    normalizer_response = rxnorm.normalize('3 Aminopropionic Acid')
    assert normalizer_response['match_type'] == MatchType.ALIAS
    assert len(normalizer_response['records']) == 1
    normalized_drug = normalizer_response['records'][0]
    assert normalized_drug.label == beta_alanine.label
    assert normalized_drug.concept_id == beta_alanine.concept_id
    assert set(normalized_drug.aliases) == set(beta_alanine.aliases)
    assert set(normalized_drug.other_identifiers) == \
           set(beta_alanine.other_identifiers)
    assert set(normalized_drug.xrefs) == set(beta_alanine.xrefs)
    assert set(normalized_drug.trade_names) == set(beta_alanine.trade_names)
    assert normalized_drug.approval_status == beta_alanine.approval_status


def test_algestone(algestone, rxnorm):
    """Test that algestone drug normalizes to correct drug concept."""
    # Concept ID Match
    normalizer_response = rxnorm.normalize('RxCUI:595')
    assert normalizer_response['match_type'] == MatchType.CONCEPT_ID
    assert len(normalizer_response['records']) == 1
    normalized_drug = normalizer_response['records'][0]
    assert normalized_drug.label == algestone.label
    assert normalized_drug.concept_id == algestone.concept_id
    assert set(normalized_drug.aliases) == set(algestone.aliases)
    assert set(normalized_drug.other_identifiers) == \
           set(algestone.other_identifiers)
    assert set(normalized_drug.xrefs) == set(algestone.xrefs)
    assert set(normalized_drug.trade_names) == set(algestone.trade_names)
    assert normalized_drug.approval_status == algestone.approval_status

    # Label Match
    normalizer_response = rxnorm.normalize('algestone')
    assert normalizer_response['match_type'] == MatchType.LABEL
    assert len(normalizer_response['records']) == 1
    normalized_drug = normalizer_response['records'][0]
    assert normalized_drug.label == algestone.label
    assert normalized_drug.concept_id == algestone.concept_id
    assert set(normalized_drug.aliases) == set(algestone.aliases)
    assert set(normalized_drug.other_identifiers) == \
           set(algestone.other_identifiers)
    assert set(normalized_drug.xrefs) == set(algestone.xrefs)
    assert set(normalized_drug.trade_names) == set(algestone.trade_names)
    assert normalized_drug.approval_status == algestone.approval_status

    # Alias Match
    normalizer_response = rxnorm.normalize('Pregn-4-ene-3,20-dione, 16,'
                                           '17-dihydroxy-, (16alpha)-')
    assert normalizer_response['match_type'] == MatchType.ALIAS
    assert len(normalizer_response['records']) == 1
    normalized_drug = normalizer_response['records'][0]
    assert normalized_drug.label == algestone.label
    assert normalized_drug.concept_id == algestone.concept_id
    assert set(normalized_drug.aliases) == set(algestone.aliases)
    assert set(normalized_drug.other_identifiers) == \
           set(algestone.other_identifiers)
    assert set(normalized_drug.xrefs) == set(algestone.xrefs)
    assert set(normalized_drug.trade_names) == set(algestone.trade_names)
    assert normalized_drug.approval_status == algestone.approval_status


def test_levothyroxine(levothyroxine, rxnorm):
    """Test that levothyroxine drug normalizes to correct drug concept."""
    # Concept ID Match
    normalizer_response = rxnorm.normalize('RxCUI:10582')
    assert normalizer_response['match_type'] == MatchType.CONCEPT_ID
    assert len(normalizer_response['records']) == 1
    normalized_drug = normalizer_response['records'][0]
    assert normalized_drug.label == levothyroxine.label
    assert normalized_drug.concept_id == levothyroxine.concept_id
    assert set(normalized_drug.aliases) == set(levothyroxine.aliases)
    assert set(normalized_drug.other_identifiers) == \
           set(levothyroxine.other_identifiers)
    assert set(normalized_drug.xrefs) == set(levothyroxine.xrefs)
    assert set(normalized_drug.trade_names) == set(levothyroxine.trade_names)
    assert normalized_drug.approval_status == levothyroxine.approval_status

    # Label Match
    normalizer_response = rxnorm.normalize('levothyroxine')
    assert normalizer_response['match_type'] == MatchType.LABEL
    assert len(normalizer_response['records']) == 1
    normalized_drug = normalizer_response['records'][0]
    assert normalized_drug.label == levothyroxine.label
    assert normalized_drug.concept_id == levothyroxine.concept_id
    assert set(normalized_drug.aliases) == set(levothyroxine.aliases)
    assert set(normalized_drug.other_identifiers) == \
           set(levothyroxine.other_identifiers)
    assert set(normalized_drug.xrefs) == set(levothyroxine.xrefs)
    assert set(normalized_drug.trade_names) == set(levothyroxine.trade_names)
    assert normalized_drug.approval_status == levothyroxine.approval_status

    # Alias Match
    normalizer_response = rxnorm.normalize('Thyroxin')
    assert normalizer_response['match_type'] == MatchType.ALIAS
    assert len(normalizer_response['records']) == 1
    normalized_drug = normalizer_response['records'][0]
    assert normalized_drug.label == levothyroxine.label
    assert normalized_drug.concept_id == levothyroxine.concept_id
    assert set(normalized_drug.aliases) == set(levothyroxine.aliases)
    assert set(normalized_drug.other_identifiers) == \
           set(levothyroxine.other_identifiers)
    assert set(normalized_drug.xrefs) == set(levothyroxine.xrefs)
    assert set(normalized_drug.trade_names) == set(levothyroxine.trade_names)
    assert normalized_drug.approval_status == levothyroxine.approval_status

    normalizer_response = rxnorm.normalize('LT4')
    assert normalizer_response['match_type'] == MatchType.ALIAS
    assert len(normalizer_response['records']) == 1
    normalized_drug = normalizer_response['records'][0]
    assert normalized_drug.label == levothyroxine.label
    assert normalized_drug.concept_id == levothyroxine.concept_id
    assert set(normalized_drug.aliases) == set(levothyroxine.aliases)
    assert set(normalized_drug.other_identifiers) == \
           set(levothyroxine.other_identifiers)
    assert set(normalized_drug.xrefs) == set(levothyroxine.xrefs)
    assert set(normalized_drug.trade_names) == set(levothyroxine.trade_names)
    assert normalized_drug.approval_status == levothyroxine.approval_status

    # Trade Name Match
    normalizer_response = rxnorm.normalize('Unithroid')
    assert normalizer_response['match_type'] == MatchType.TRADE_NAME
    assert len(normalizer_response['records']) == 1
    normalized_drug = normalizer_response['records'][0]
    assert normalized_drug.label == levothyroxine.label
    assert normalized_drug.concept_id == levothyroxine.concept_id
    assert set(normalized_drug.aliases) == set(levothyroxine.aliases)
    assert set(normalized_drug.other_identifiers) == \
           set(levothyroxine.other_identifiers)
    assert set(normalized_drug.xrefs) == set(levothyroxine.xrefs)
    assert set(normalized_drug.trade_names) == set(levothyroxine.trade_names)
    assert normalized_drug.approval_status == levothyroxine.approval_status

    normalizer_response = rxnorm.normalize('Euthyrox')
    assert normalizer_response['match_type'] == MatchType.TRADE_NAME
    assert len(normalizer_response['records']) == 1
    normalized_drug = normalizer_response['records'][0]
    assert normalized_drug.label == levothyroxine.label
    assert normalized_drug.concept_id == levothyroxine.concept_id
    assert set(normalized_drug.aliases) == set(levothyroxine.aliases)
    assert set(normalized_drug.other_identifiers) == \
           set(levothyroxine.other_identifiers)
    assert set(normalized_drug.xrefs) == set(levothyroxine.xrefs)
    assert set(normalized_drug.trade_names) == set(levothyroxine.trade_names)
    assert normalized_drug.approval_status == levothyroxine.approval_status


def test_fluoxetine(fluoxetine, rxnorm):
    """Test that fluoxetine drug normalizes to correct drug concept."""
    # Concept ID Match
    normalizer_response = rxnorm.normalize('RxCUI:4493')
    assert normalizer_response['match_type'] == MatchType.CONCEPT_ID
    assert len(normalizer_response['records']) == 1
    normalized_drug = normalizer_response['records'][0]
    assert normalized_drug.label == fluoxetine.label
    assert normalized_drug.concept_id == fluoxetine.concept_id
    assert set(normalized_drug.aliases) == set(fluoxetine.aliases)
    assert set(normalized_drug.other_identifiers) == \
           set(fluoxetine.other_identifiers)
    assert set(normalized_drug.xrefs) == set(fluoxetine.xrefs)
    assert set(normalized_drug.trade_names) == set(fluoxetine.trade_names)
    assert normalized_drug.approval_status == fluoxetine.approval_status

    # Label Match
    normalizer_response = rxnorm.normalize('fluoxetine')
    assert normalizer_response['match_type'] == MatchType.LABEL
    assert len(normalizer_response['records']) == 1
    normalized_drug = normalizer_response['records'][0]
    assert normalized_drug.label == fluoxetine.label
    assert normalized_drug.concept_id == fluoxetine.concept_id
    assert set(normalized_drug.aliases) == set(fluoxetine.aliases)
    assert set(normalized_drug.other_identifiers) == \
           set(fluoxetine.other_identifiers)
    assert set(normalized_drug.xrefs) == set(fluoxetine.xrefs)
    assert set(normalized_drug.trade_names) == set(fluoxetine.trade_names)
    assert normalized_drug.approval_status == fluoxetine.approval_status


def test_fluoxetine_hydrochloride(fluoxetine_hydrochloride, rxnorm):
    """Test that fluoxetine_hydrochloride drug normalizes to correct drug
    concept.
    """
    # Concept ID Match
    normalizer_response = rxnorm.normalize('RxCUI:227224')
    assert normalizer_response['match_type'] == MatchType.CONCEPT_ID
    assert len(normalizer_response['records']) == 1
    normalized_drug = normalizer_response['records'][0]
    assert normalized_drug.label == fluoxetine_hydrochloride.label
    assert normalized_drug.concept_id == fluoxetine_hydrochloride.concept_id
    assert set(normalized_drug.aliases) == \
           set(fluoxetine_hydrochloride.aliases)
    assert set(normalized_drug.other_identifiers) == \
           set(fluoxetine_hydrochloride.other_identifiers)
    assert set(normalized_drug.xrefs) == set(fluoxetine_hydrochloride.xrefs)
    assert set(normalized_drug.trade_names) == \
           set(fluoxetine_hydrochloride.trade_names)
    assert normalized_drug.approval_status == \
           fluoxetine_hydrochloride.approval_status

    # Label Match
    normalizer_response = rxnorm.normalize('fluoxetine hydrochloride')
    assert normalizer_response['match_type'] == MatchType.LABEL
    assert len(normalizer_response['records']) == 1
    normalized_drug = normalizer_response['records'][0]
    assert normalized_drug.label == fluoxetine_hydrochloride.label
    assert normalized_drug.concept_id == fluoxetine_hydrochloride.concept_id
    assert set(normalized_drug.aliases) == \
           set(fluoxetine_hydrochloride.aliases)
    assert set(normalized_drug.other_identifiers) == \
           set(fluoxetine_hydrochloride.other_identifiers)
    assert set(normalized_drug.xrefs) == set(fluoxetine_hydrochloride.xrefs)
    assert set(normalized_drug.trade_names) == \
           set(fluoxetine_hydrochloride.trade_names)
    assert normalized_drug.approval_status == \
           fluoxetine_hydrochloride.approval_status


def test_no_match(rxnorm):
    """Test that a term normalizes to correct drug concept as a NO match."""
    # Misspelled name
    normalizer_response = rxnorm.normalize('17-hydroxycorticosteroi')
    assert normalizer_response['match_type'] == MatchType.NO_MATCH
    assert len(normalizer_response['records']) == 0

    # Not storing foreign synonyms
    normalizer_response = rxnorm.normalize('cisplatino')
    assert normalizer_response['match_type'] == MatchType.NO_MATCH
    assert len(normalizer_response['records']) == 0

    # Wrong Namespace
    normalizer_response = rxnorm.normalize('rxnorm:3')
    assert normalizer_response['match_type'] == MatchType.NO_MATCH

    # Test white space in between id
    normalizer_response = rxnorm.normalize('rxcui: 3')
    assert normalizer_response['match_type'] == MatchType.NO_MATCH

    # Should not store brand name concepts as identity record
    normalizer_response = rxnorm.normalize('rxcui:202433')
    assert normalizer_response['match_type'] == MatchType.NO_MATCH

    # Test empty query
    normalizer_response = rxnorm.normalize('')
    assert normalizer_response['match_type'] == MatchType.NO_MATCH
    assert len(normalizer_response['records']) == 0


def test_brand_name_to_concept(rxnorm):
    """Test that brand names are correctly linked to identity concept."""
    r = rxnorm.db.therapies.query(
        KeyConditionExpression=Key('label_and_type').eq(
            'rxcui:1041527##rx_brand')
    )
    assert r['Items'][0]['concept_id'] == 'rxcui:161'
    assert r['Items'][0]['concept_id'] != 'rxcui:1041527'

    r = rxnorm.db.therapies.query(
        KeyConditionExpression=Key('label_and_type').eq(
            'rxcui:218330##rx_brand')
    )
    assert r['Items'][0]['concept_id'] == 'rxcui:44'
    assert r['Items'][0]['concept_id'] != 'rxcui:218330'


def test_meta_info(rxnorm):
    """Test that the meta field is correct."""
    normalizer_response = rxnorm.fetch_meta()
    assert normalizer_response.data_license == 'UMLS Metathesaurus'
    assert normalizer_response.data_license_url == \
           'https://www.nlm.nih.gov/research/umls/rxnorm/docs/' \
           'termsofservice.html'
    assert normalizer_response.version == '20210104'
    assert normalizer_response.data_url == \
           'https://www.nlm.nih.gov/research/umls/rxnorm/docs/rxnormfiles.html'
    assert not normalizer_response.rdp_url
    assert normalizer_response.data_license_attributes == {
        "non_commercial": False,
        "share_alike": False,
        "attribution": True
    }<|MERGE_RESOLUTION|>--- conflicted
+++ resolved
@@ -1,14 +1,10 @@
 """Test that the therapy normalizer works as intended for the RxNorm source."""
 import pytest
 from therapy.schemas import Drug, MatchType
-<<<<<<< HEAD
 from therapy.query import QueryHandler
-=======
-from therapy.query import Normalizer
 from therapy.database import Database
 import os
 from boto3.dynamodb.conditions import Key
->>>>>>> 0b19f050
 
 
 @pytest.fixture(scope='module')
@@ -17,17 +13,12 @@
     class QueryGetter:
 
         def __init__(self):
-<<<<<<< HEAD
             self.normalizer = QueryHandler()
-=======
-            self.normalizer = Normalizer()
             if 'THERAPY_NORM_DB_URL' in os.environ:
                 db_url = os.environ['THERAPY_NORM_DB_URL']
             else:
                 db_url = 'http://localhost:8000'
-
             self.db = Database(db_url=db_url)
->>>>>>> 0b19f050
 
         def normalize(self, query_str):
             resp = self.normalizer.search_sources(query_str, keyed=True,
