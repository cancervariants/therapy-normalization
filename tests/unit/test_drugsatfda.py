"""Test correctness of Drugs@FDA ETL methods."""
from typing import List

import pytest
import isodate

from therapy.etl.drugsatfda import DrugsAtFDA
from therapy.schemas import MatchType, Therapy


@pytest.fixture(scope="module")
def drugsatfda(test_source):
    """Provide test Drugs@FDA query endpoint"""
    return test_source(DrugsAtFDA)


@pytest.fixture(scope="module")
def everolimus() -> Therapy:
    """Build afinitor test fixture."""
    return Therapy(**{
        "label": "EVEROLIMUS",
        "concept_id": "drugsatfda.nda:022334",
        "associated_with": [
            "ndc:0078-0566",
            "ndc:0078-0566",
            "ndc:0078-0567",
            "ndc:0078-0594",
            "ndc:0078-0620",
            "ndc:0078-0626",
            "ndc:0078-0627",
            "ndc:0078-0628",
            "spl:bdb8f3d8-f584-4ebd-87e8-b4a4bc43f482",
            "unii:9HW64Q8G6G",
        ],
        "xrefs": [
            "rxcui:1119402",
            "rxcui:1308432",
            "rxcui:1119400",
            "rxcui:845518",
            "rxcui:1308430",
            "rxcui:845512",
            "rxcui:1310138",
            "rxcui:1308428",
            "rxcui:998189",
            "rxcui:845515",
            "rxcui:1310147",
            "rxcui:845507",
            "rxcui:1310144",
            "rxcui:998191",
        ],
        "approval_ratings": ["fda_prescription"],
        "trade_names": ["AFINITOR"]
    })


@pytest.fixture(scope="module")
def dactinomycin() -> Therapy:
    """Build cosmegen test fixture."""
    return Therapy(**{
        "label": "DACTINOMYCIN",
        "concept_id": "drugsatfda.nda:050682",
        "xrefs": [
            "rxcui:105569",
            "rxcui:239179"
        ],
        "associated_with": [
            "ndc:55292-811",
            "ndc:66993-489",
            "spl:c76d44e7-3869-4e8b-93cf-b031f6f62c0a",
            "spl:2afdf978-8e90-40e9-872f-9f8775dcd41c",
            "unii:1CC1JFE158",
        ],
        "approval_ratings": ["fda_prescription"],
        "trade_names": ["COSMEGEN"]
    })


@pytest.fixture(scope="module")
def cisplatin() -> List[Therapy]:
    """Build cisplatin test fixtures"""
    return [
        Therapy(**{
            "label": "CISPLATIN",
            "concept_id": "drugsatfda.anda:074656",
            "xrefs": ["rxcui:309311"],
            "associated_with": [
                "ndc:0703-5747",
                "ndc:0703-5748",
                "spl:adf5773e-9095-4cb4-a90f-72cbf82f4493",
                "unii:Q20Q21Q62J",
            ],
            "approval_ratings": ["fda_prescription"],
        }),
        Therapy(**{
            "label": "CISPLATIN",
            "concept_id": "drugsatfda.anda:075036",
            "xrefs": ["rxcui:309311"],
            "associated_with": [
                "ndc:0143-9504",
                "ndc:0143-9505",
                "spl:2c569ef0-588f-4828-8b2d-03a2120c9b4c",
                "unii:Q20Q21Q62J",
            ],
            "approval_ratings": ["fda_prescription"],
        }),
        Therapy(**{
            "label": "CISPLATIN",
            "concept_id": "drugsatfda.anda:074735",
            "xrefs": ["rxcui:309311"],
            "associated_with": [
                "ndc:63323-103",
                "spl:9b008181-ab66-db2f-e053-2995a90aad57",
                "unii:Q20Q21Q62J",
            ],
            "approval_ratings": ["fda_prescription"],
        }),
        Therapy(**{
            "label": "CISPLATIN",
            "concept_id": "drugsatfda.anda:206774",
            "xrefs": ["rxcui:309311"],
            "associated_with": [
                "ndc:16729-288",
                "ndc:68001-283",
                "spl:c3ddc4a5-9f1b-a8ee-e053-2a95a90a2265",
                "spl:c43de769-d6d8-3bb9-e053-2995a90a5aa2",
                "unii:Q20Q21Q62J",
            ],
            "approval_ratings": ["fda_prescription"],
        }),
        Therapy(**{
            "label": "CISPLATIN",
            "concept_id": "drugsatfda.anda:207323",
            "xrefs": ["rxcui:309311"],
            "associated_with": [
                "ndc:68083-162",
                "ndc:68083-163",
                "ndc:70860-206",
                "ndc:25021-253",
                "spl:64bcce1a-6e31-4e73-8da5-11aa9e890da2",
                "spl:01c7a680-ee0d-42da-85e8-8d56c6fe7006",
                "spl:5a24d5bd-c44a-43f7-a04c-76caf3475012",
                "unii:Q20Q21Q62J",
                "ndc:25021-253",
                "spl:64bcce1a-6e31-4e73-8da5-11aa9e890da2"
            ],
            "approval_ratings": ["fda_prescription"],
        }),
        Therapy(**{
            "label": "CISPLATIN",
            "concept_id": "drugsatfda.nda:018057",
            "xrefs": ["rxcui:1736854", "rxcui:309311"],
            "associated_with": [
                "ndc:44567-509",
                "ndc:44567-510",
                "ndc:44567-511",
                "ndc:44567-530",
                "spl:a66eda32-1164-439a-ac8e-73138365ec06",
                "spl:dd45d777-d4c1-40ee-b4f0-c9e001a15a8c",
                "unii:Q20Q21Q62J",
            ],
            "trade_names": ["PLATINOL-AQ", "PLATINOL"]
        }),
    ]


@pytest.fixture(scope="module")
def fenortho() -> List[Therapy]:
    """Provide fenortho fixture. Tests for correct handling of conflicting
    approval_ratings values.
    """
    return [
        Therapy(**{
            "label": "FENOPROFEN CALCIUM",
            "concept_id": "drugsatfda.anda:072267",
            "xrefs": ["rxcui:310291", "rxcui:351398"],
            "associated_with": [
                "ndc:42195-471",
                "ndc:42195-688",
<<<<<<< HEAD
                "spl:f0306b64-e6f6-476c-e053-2a95a90a2576",
                "spl:f0305a11-4495-e237-e053-2995a90ad12e",
=======
                "spl:f0305a11-4495-e237-e053-2995a90ad12e",
                "spl:f0306b64-e6f6-476c-e053-2a95a90a2576",
>>>>>>> b05ff216
                "unii:0X2CW1QABJ",
            ],
            "approval_ratings": ["fda_prescription"],
            "trade_names": ["NALFON"]
        }),
        Therapy(**{
            "label": "FENOPROFEN CALCIUM",
            "concept_id": "drugsatfda.nda:017604",
            "xrefs": [
                "rxcui:197694",
                "rxcui:197695",
                "rxcui:260323",
                "rxcui:858116",
                "rxcui:858118",
            ],
            "associated_with": [
                "ndc:0276-0501",
                "ndc:0276-0502",
                "ndc:0276-0503",
                "ndc:15014-400",
                "ndc:42195-100",
                "ndc:42195-308",
                "ndc:42195-600",
                "spl:d8a6c130-bc1d-01a4-e053-2995a90afd52",
<<<<<<< HEAD
                "spl:f03034a3-a06c-4446-e053-2995a90a58fe",
                "spl:f0305a11-4494-e237-e053-2995a90ad12e",
                "spl:f0306480-f778-5c6b-e053-2a95a90ad461",
=======
                "spl:f0305a11-4494-e237-e053-2995a90ad12e",
                "spl:f0306480-f778-5c6b-e053-2a95a90ad461",
                "spl:f03034a3-a06c-4446-e053-2995a90a58fe",
>>>>>>> b05ff216
                "unii:0X2CW1QABJ",
            ],
            "trade_names": ["NALFON"]
        }),
        Therapy(**{
            "concept_id": "drugsatfda.anda:214475",
            "label": "FENOPROFEN CALCIUM",
            "xrefs": ["rxcui:858116"],
            "associated_with": [
                "spl:b3a58d34-7780-4056-b144-bad674c51494",
                "unii:0X2CW1QABJ",
                "ndc:16571-688"
            ],
            "approval_ratings": ["fda_prescription"]
        })
    ]


def test_everolimus(drugsatfda, compare_records, everolimus):
    """Test everolimus/afinitor"""
    concept_id = "drugsatfda.nda:022334"

    # test concept ID
    response = drugsatfda.search(concept_id)
    assert response.match_type == MatchType.CONCEPT_ID
    assert len(response.records) == 1
    compare_records(response.records[0], everolimus)

    response = drugsatfda.search("drugsatfda.anda:022334")
    assert response.match_type == MatchType.NO_MATCH

    # test label
    response = drugsatfda.search("everolimus")
    assert response.match_type == MatchType.LABEL
    records = [r for r in response.records if r.concept_id == concept_id]
    compare_records(records[0], everolimus)

    # test trade name
    response = drugsatfda.search("afinitor")
    assert response.match_type == MatchType.TRADE_NAME
    records = [r for r in response.records if r.concept_id == concept_id]
    compare_records(records[0], everolimus)

    # test assoc_with
    response = drugsatfda.search("unii:9HW64Q8G6G")
    assert response.match_type == MatchType.ASSOCIATED_WITH
    records = [r for r in response.records if r.concept_id == concept_id]
    compare_records(records[0], everolimus)


def test_dactinomycin(drugsatfda, compare_records, dactinomycin):
    """Test dactinomycin"""
    concept_id = "drugsatfda.nda:050682"

    # test concept ID
    response = drugsatfda.search(concept_id)
    assert response.match_type == MatchType.CONCEPT_ID
    assert len(response.records) == 1
    compare_records(response.records[0], dactinomycin)

    # test label
    response = drugsatfda.search("DACTINOMYCIN")
    assert response.match_type == MatchType.LABEL
    records = [r for r in response.records if r.concept_id == concept_id]
    compare_records(records[0], dactinomycin)

    # test trade name
    response = drugsatfda.search("cosmegen")
    assert response.match_type == MatchType.TRADE_NAME
    records = [r for r in response.records if r.concept_id == concept_id]
    compare_records(records[0], dactinomycin)

    # test xref
    response = drugsatfda.search("rxcui:105569")
    assert response.match_type == MatchType.XREF
    records = [r for r in response.records if r.concept_id == concept_id]
    compare_records(records[0], dactinomycin)

    response = drugsatfda.search("rxcui:239179")
    assert response.match_type == MatchType.XREF
    records = [r for r in response.records if r.concept_id == concept_id]
    compare_records(records[0], dactinomycin)

    # test assoc_with
    response = drugsatfda.search("unii:1cc1jfe158")
    assert response.match_type == MatchType.XREF
    records = [r for r in response.records if r.concept_id == concept_id]
    compare_records(records[0], dactinomycin)


def test_cisplatin(drugsatfda, compare_records, cisplatin):
    """Test cisplatin"""
    # test concept IDs
    concept_id = "drugsatfda.anda:074656"
    response = drugsatfda.search(concept_id)
    assert response.match_type == MatchType.CONCEPT_ID
    assert len(response.records) == 1
    compare_records(response.records[0],
                    [c for c in cisplatin if c.concept_id == concept_id][0])

    concept_id = "drugsatfda.anda:075036"
    response = drugsatfda.search(concept_id)
    assert response.match_type == MatchType.CONCEPT_ID
    assert len(response.records) == 1
    compare_records(response.records[0],
                    [c for c in cisplatin
                     if c.concept_id.lower() == concept_id.lower()][0])

    concept_id = "drugsatfda.anda:074735"
    response = drugsatfda.search(concept_id)
    assert response.match_type == MatchType.CONCEPT_ID
    assert len(response.records) == 1
    compare_records(response.records[0],
                    [c for c in cisplatin if c.concept_id == concept_id][0])

    concept_id = "drugsatfda.anda:206774"
    response = drugsatfda.search(concept_id)
    assert response.match_type == MatchType.CONCEPT_ID
    assert len(response.records) == 1
    compare_records(response.records[0],
                    [c for c in cisplatin if c.concept_id == concept_id][0])

    concept_id = "drugsatfda.anda:207323"
    response = drugsatfda.search(concept_id)
    assert response.match_type == MatchType.CONCEPT_ID
    assert len(response.records) == 1
    compare_records(response.records[0],
                    [c for c in cisplatin if c.concept_id == concept_id][0])

    # test label
    response = drugsatfda.search("cisplatin")
    assert response.match_type == MatchType.LABEL
    assert len(response.records) == 6
    for r in response.records:
        fixture = [c for c in cisplatin if r.concept_id == c.concept_id][0]
        compare_records(r, fixture)

    # test xref
    response = drugsatfda.search("rxcui:309311")
    assert response.match_type == MatchType.XREF
    assert len(response.records) == 6
    for r in response.records:
        fixture = [c for c in cisplatin if r.concept_id == c.concept_id][0]
        compare_records(r, fixture)

    # test assoc_with
    response = drugsatfda.search("unii:q20q21q62j")
    assert response.match_type == MatchType.ASSOCIATED_WITH
    assert len(response.records) == 6
    for r in response.records:
        fixture = [c for c in cisplatin if r.concept_id == c.concept_id][0]
        compare_records(r, fixture)


def test_fenortho(fenortho, compare_records, drugsatfda):
    """Test fenortho."""
    response = drugsatfda.search("drugsatfda.anda:072267")
    assert response.match_type == MatchType.CONCEPT_ID
    assert len(response.records) == 1
    compare_records(response.records[0], fenortho[0])

    response = drugsatfda.search("drugsatfda.nda:017604")
    assert response.match_type == MatchType.CONCEPT_ID
    assert len(response.records) == 1
    compare_records(response.records[0], fenortho[1])

    response = drugsatfda.search("fenoprofen calcium")
    assert response.match_type == MatchType.LABEL
    assert len(response.records) == 2
    for r in response.records:
        fixture = [f for f in fenortho if r.concept_id == f.concept_id][0]
        compare_records(r, fixture)

    response = drugsatfda.search("rxcui:310291")
    assert response.match_type == MatchType.XREF
    assert len(response.records) == 1
    compare_records(response.records[0], fenortho[0])

    response = drugsatfda.search("unii:0X2CW1QABJ")
    assert response.match_type == MatchType.ASSOCIATED_WITH
    assert len(response.records) == 2
    for r in response.records:
        fixture = [f for f in fenortho if r.concept_id == f.concept_id][0]
        compare_records(r, fixture)


def test_other_parameters(drugsatfda):
    """Test other design decisions that aren"t captured in the defined
    fixtures.
    """
    # test dropping BLA records
    response = drugsatfda.search("drugsatfda:BLA020725")
    assert response.match_type == MatchType.NO_MATCH


def test_meta(drugsatfda):
    """Test correctness of source metadata."""
    response = drugsatfda.search("incoherent-string-of-text")
    assert response.source_meta_.data_license == "CC0"
    assert response.source_meta_.data_license_url == "https://creativecommons.org/publicdomain/zero/1.0/legalcode"  # noqa: E501
    assert isodate.parse_date(response.source_meta_.version)
    assert response.source_meta_.data_url == "https://open.fda.gov/apis/drug/drugsfda/download/"  # noqa: E501
    assert response.source_meta_.rdp_url is None
    assert response.source_meta_.data_license_attributes == {
        "non_commercial": False,
        "share_alike": False,
        "attribution": False,
    }<|MERGE_RESOLUTION|>--- conflicted
+++ resolved
@@ -176,13 +176,8 @@
             "associated_with": [
                 "ndc:42195-471",
                 "ndc:42195-688",
-<<<<<<< HEAD
-                "spl:f0306b64-e6f6-476c-e053-2a95a90a2576",
-                "spl:f0305a11-4495-e237-e053-2995a90ad12e",
-=======
                 "spl:f0305a11-4495-e237-e053-2995a90ad12e",
                 "spl:f0306b64-e6f6-476c-e053-2a95a90a2576",
->>>>>>> b05ff216
                 "unii:0X2CW1QABJ",
             ],
             "approval_ratings": ["fda_prescription"],
@@ -207,15 +202,9 @@
                 "ndc:42195-308",
                 "ndc:42195-600",
                 "spl:d8a6c130-bc1d-01a4-e053-2995a90afd52",
-<<<<<<< HEAD
-                "spl:f03034a3-a06c-4446-e053-2995a90a58fe",
-                "spl:f0305a11-4494-e237-e053-2995a90ad12e",
-                "spl:f0306480-f778-5c6b-e053-2a95a90ad461",
-=======
                 "spl:f0305a11-4494-e237-e053-2995a90ad12e",
                 "spl:f0306480-f778-5c6b-e053-2a95a90ad461",
                 "spl:f03034a3-a06c-4446-e053-2995a90a58fe",
->>>>>>> b05ff216
                 "unii:0X2CW1QABJ",
             ],
             "trade_names": ["NALFON"]
