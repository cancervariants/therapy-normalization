--- conflicted
+++ resolved
@@ -1104,10 +1104,6 @@
       "4-(4-Hydroxy-3,5-diiodophenoxy)-3,5-diiodo-L-phenylalanine",
       "Levothyroxin"
     ],
-<<<<<<< HEAD
-    "trade_names": [],
-=======
->>>>>>> 3be11dfd
     "xrefs": ["drugbank:DB00451"],
     "associated_with": [
       "vandf:4022126",
@@ -1754,8 +1750,7 @@
       "Phenylethylbarbitursäure",
       "Phenylethylmalonylurea"
     ],
-    "xrefs": ["chemidplus:50-06-6"],
-    "merge_ref": "rxcui:8134"
+    "xrefs": ["chemidplus:50-06-6"]
   },
   {
     "label_and_type": "chemidplus:50-06-6##xref",
