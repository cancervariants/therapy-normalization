"""Pytest test config tools."""
<<<<<<< HEAD
=======
from therapy.schemas import Drug, MatchType
from therapy.database import Database
import os
>>>>>>> 2c6889e0
from typing import Dict, Any, Optional, List
import json
from pathlib import Path

import pytest

from therapy.schemas import Drug, MatchType
from therapy.database import Database

TEST_ROOT = Path(__file__).resolve().parents[1]


@pytest.fixture(scope='module', autouse=True)
def db():
    """Create a DynamoDB test fixture."""

    class DB:
        def __init__(self):
            self.db = Database()
            if os.environ.get('TEST') is not None:
                self.load_test_data()

        def load_test_data(self):
            with open(f'{TEST_ROOT}/tests/unit/'
                      f'data/therapies.json', 'r') as f:
                therapies = json.load(f)
                with self.db.therapies.batch_writer() as batch:
                    for therapy in therapies:
                        batch.put_item(Item=therapy)
                f.close()

            with open(f'{TEST_ROOT}/tests/unit/'
                      f'data/metadata.json', 'r') as f:
                metadata = json.load(f)
                with self.db.metadata.batch_writer() as batch:
                    for m in metadata:
                        batch.put_item(Item=m)
                f.close()

    return DB().db


@pytest.fixture(scope='module')
def mock_database():
    """Return MockDatabase object."""

    class MockDatabase(Database):
        """Mock database object to use in test cases."""

        def __init__(self):
            """Initialize mock database object. This class's method's shadow the
            actual Database class methods.

            `self.records` loads preexisting DB items.
            `self.added_records` stores add record requests, with the
            concept_id as the key and the complete record as the value.
            `self.updates` stores update requests, with the concept_id as the
            key, and a dict of {new_attribute: new_value} as the value.
            """
            infile = TEST_ROOT / 'tests' / 'unit' / 'data' / 'therapies.json'
            self.records = {}
            with open(infile, 'r') as f:
                records_json = json.load(f)
            for record in records_json:
                label_and_type = record['label_and_type']
                concept_id = record['concept_id']
                if self.records.get(label_and_type):
                    self.records[label_and_type][concept_id] = record
                else:
                    self.records[label_and_type] = {concept_id: record}
            self.added_records: Dict[str, Dict[Any, Any]] = {}
            self.updates: Dict[str, Dict[Any, Any]] = {}

            meta = TEST_ROOT / 'tests' / 'unit' / 'data' / 'metadata.json'
            with open(meta, 'r') as f:
                meta_json = json.load(f)
            self.cached_sources = {}
            for src in meta_json:
                name = src['src_name']
                self.cached_sources[name] = src
                del self.cached_sources[name]['src_name']

        def get_record_by_id(self, record_id: str,
                             case_sensitive: bool = True,
                             merge: bool = False) -> Optional[Dict]:
            """Fetch record corresponding to provided concept ID.

            :param str record_id: concept ID for therapy record
            :param bool case_sensitive: if true, performs exact lookup, which
                is more efficient. Otherwise, performs filter operation, which
                doesn't require correct casing.
            :param bool merge: if true, retrieve merged record
            :return: complete therapy record, if match is found; None otherwise
            """
            if merge:
                label_and_type = f'{record_id.lower()}##merger'
                record_lookup = self.records.get(label_and_type)
                if record_lookup:
                    return list(record_lookup.values())[0].copy()
                else:
                    return None
            else:
                label_and_type = f'{record_id.lower()}##identity'
            record_lookup = self.records.get(label_and_type, None)
            if record_lookup:
                if case_sensitive:
                    record = record_lookup.get(record_id, None)
                    if record:
                        return record.copy()
                    else:
                        return None
                elif record_lookup.values():
                    return list(record_lookup.values())[0].copy()
            return None

        def get_records_by_type(self, query: str,
                                match_type: str) -> List[Dict]:
            """Retrieve records for given query and match type.

            :param query: string to match against
            :param str match_type: type of match to look for. Should be one
                of {"alias", "trade_name", "label", "rx_brand", "xref"
                "associated_with"} (use get_record_by_id for concept ID lookup)
            :return: list of matching records. Empty if lookup fails.
            """
            assert match_type in ('alias', 'trade_name', 'label', 'rx_brand',
                                  'xref', 'associated_with')
            label_and_type = f'{query}##{match_type.lower()}'
            records_lookup = self.records.get(label_and_type, None)
            if records_lookup:
                return [v.copy() for v in records_lookup.values()]
            else:
                return []

        def add_record(self, record: Dict, record_type: str):
            """Store add record request sent to database.

            :param Dict record: record (of any type) to upload. Must include
                `concept_id` key. If record is of the `identity` type, the
                concept_id must be correctly-cased.
            :param str record_type: ignored by this function
            """
            self.added_records[record['concept_id']] = record

        def update_record(self, concept_id: str, attribute: str,
                          new_value: Any):
            """Store update request sent to database.

            :param str concept_id: record to update
            :param str attribute: name of field to update
            :param str new_value: new value
            """
            assert f'{concept_id.lower()}##identity' in self.records
            self.updates[concept_id] = {attribute: new_value}

    return MockDatabase


def compare_records(actual: Drug, fixture: Drug):
    """Check that identity records are identical."""
    fixture = fixture.dict()
    assert actual['concept_id'] == fixture['concept_id']
    assert actual['label'] == fixture['label']
    assert set(actual['aliases']) == set(fixture['aliases'])
    assert set(actual['trade_names']) == set(fixture['trade_names'])
    assert set(actual['xrefs']) == set(fixture['xrefs'])
    assert set(actual['associated_with']) == set(fixture['associated_with'])
    if actual['approval_status'] or fixture['approval_status']:
        assert actual['approval_status'] == fixture['approval_status']
    if actual['approval_year'] or fixture['approval_year']:
        assert set(actual['approval_year']) == set(fixture['approval_year'])
    if actual['has_indication'] or fixture['has_indication']:
        actual_inds = actual['has_indication'].copy()
        fixture_inds = fixture['has_indication'].copy()
        assert len(actual_inds) == len(fixture_inds)
        actual_inds.sort(key=lambda x: x['disease_id'])
        fixture_inds.sort(key=lambda x: x['disease_id'])
        for i in range(len(actual_inds)):
            assert actual_inds[i] == fixture_inds[i]


def compare_response(response: Dict, match_type: MatchType,
                     fixture: Drug = None, fixture_list: List[Drug] = None,
                     num_records: int = 0):
    """Check that test response is correct. Only 1 of {fixture, fixture_list}
    should be passed as arguments. num_records should only be passed with
    fixture_list.

    :param Dict response: response object returned by QueryHandler
    :param MatchType match_type: expected match type
    :param Drug fixture: single Drug object to match response against
    :param List[Drug] fixture_list: multiple Drug objects to match response
        against
    :param int num_records: expected number of records in response. If not
        given, tests for number of fixture Drugs given (ie, 1 for single
        fixture and length of fixture_list otherwise)
    """
    if fixture and fixture_list:
        raise Exception("Args provided for both `fixture` and `fixture_list`")
    elif not fixture and not fixture_list:
        raise Exception("Must pass 1 of {fixture, fixture_list}")
    if fixture and num_records:
        raise Exception("`num_records` should only be given with "
                        "`fixture_list`.")

    assert response['match_type'] == match_type
    if fixture:
        assert len(response['records']) == 1
        compare_records(response['records'][0], fixture)
    elif fixture_list:
        if not num_records:
            assert len(response['records']) == len(fixture_list)
        else:
            assert len(response['records']) == num_records
        for fixt in fixture_list:
            for record in response['records']:
                if fixt.concept_id == record.concept_id:
                    compare_records(record, fixt)
                    break
            else:
                assert False  # test fixture not found in response<|MERGE_RESOLUTION|>--- conflicted
+++ resolved
@@ -1,10 +1,5 @@
 """Pytest test config tools."""
-<<<<<<< HEAD
-=======
-from therapy.schemas import Drug, MatchType
-from therapy.database import Database
 import os
->>>>>>> 2c6889e0
 from typing import Dict, Any, Optional, List
 import json
 from pathlib import Path
