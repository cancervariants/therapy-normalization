--- conflicted
+++ resolved
@@ -74,1628 +74,7 @@
             "chembl_phase_4"
           ],
           "approval_year": ["1978"],
-          "has_indication": [
-<<<<<<< HEAD
-=======
-            {
-              "id": "mesh:D012208",
-              "type": "DiseaseDescriptor",
-              "label": "Rhabdomyosarcoma",
-              "disease_id": "ncit:C3359",
-              "extensions": [
-                {
-                  "type": "Extension",
-                  "name": "chembl_max_phase_for_ind",
-                  "value": "chembl_phase_0.5"
-                }
-              ]
-            },
-            {
-              "id": "mesh:D018288",
-              "type": "DiseaseDescriptor",
-              "label": "Carcinoma, Small Cell",
-              "disease_id": null,
-              "extensions": [
-                {
-                  "type": "Extension",
-                  "name": "chembl_max_phase_for_ind",
-                  "value": "chembl_phase_2"
-                }
-              ]
-            },
-            {
-              "id": "mesh:D055728",
-              "type": "DiseaseDescriptor",
-              "label": "Primary Myelofibrosis",
-              "disease_id": null,
-              "extensions": [
-                {
-                  "type": "Extension",
-                  "name": "chembl_max_phase_for_ind",
-                  "value": "chembl_phase_1"
-                }
-              ]
-            },
-            {
-              "id": "mesh:D018287",
-              "type": "DiseaseDescriptor",
-              "label": "Carcinoma, Large Cell",
-              "disease_id": null,
-              "extensions": [
-                {
-                  "type": "Extension",
-                  "name": "chembl_max_phase_for_ind",
-                  "value": "chembl_phase_2"
-                }
-              ]
-            },
-
->>>>>>> b05ff216
-            {
-              "id": "mesh:D004938",
-              "type": "DiseaseDescriptor",
-              "label": "Esophageal Neoplasms",
-              "disease_id": "ncit:C7478",
-              "extensions": [
-                {
-                  "type": "Extension",
-                  "name": "chembl_max_phase_for_ind",
-                  "value": "chembl_phase_3"
-                }
-              ]
-            },
-            {
-              "id": "mesh:D013964",
-              "type": "DiseaseDescriptor",
-              "label": "Thyroid Neoplasms",
-              "disease_id": "ncit:C7510",
-              "extensions": [
-                {
-                  "type": "Extension",
-                  "name": "chembl_max_phase_for_ind",
-                  "value": "chembl_phase_2"
-                }
-              ]
-            },
-            {
-              "id": "mesh:D008479",
-              "type": "DiseaseDescriptor",
-              "label": "Mediastinal Neoplasms",
-              "disease_id": "ncit:C3549",
-              "extensions": [
-                {
-                  "type": "Extension",
-                  "name": "chembl_max_phase_for_ind",
-                  "value": "chembl_phase_3"
-                }
-              ]
-            },
-            {
-              "id": "mesh:D008288",
-              "type": "DiseaseDescriptor",
-              "label": "Malaria",
-              "disease_id": "ncit:C34797",
-              "extensions": [
-                {
-                  "type": "Extension",
-                  "name": "chembl_max_phase_for_ind",
-                  "value": "chembl_phase_3"
-                }
-              ]
-            },
-            {
-              "id": "mesh:D009303",
-              "type": "DiseaseDescriptor",
-              "label": "Nasopharyngeal Neoplasms",
-              "disease_id": "ncit:C3257",
-              "extensions": [
-                {
-                  "type": "Extension",
-                  "name": "chembl_max_phase_for_ind",
-                  "value": "chembl_phase_3"
-                }
-              ]
-            },
-            {
-              "id": "mesh:D004067",
-              "type": "DiseaseDescriptor",
-              "label": "Digestive System Neoplasms",
-              "disease_id": "ncit:C4890",
-              "extensions": [
-                {
-                  "type": "Extension",
-                  "name": "chembl_max_phase_for_ind",
-                  "value": "chembl_phase_1"
-                }
-              ]
-            },
-            {
-              "id": "mesh:D020250",
-              "type": "DiseaseDescriptor",
-              "label": "Postoperative Nausea and Vomiting",
-              "disease_id": null,
-              "extensions": [
-                {
-                  "type": "Extension",
-                  "name": "chembl_max_phase_for_ind",
-                  "value": "chembl_phase_3"
-                }
-              ]
-            },
-            {
-              "id": "mesh:D018236",
-              "type": "DiseaseDescriptor",
-              "label": "Carcinoma, Embryonal",
-              "disease_id": "ncit:C3752",
-              "extensions": [
-                {
-                  "type": "Extension",
-                  "name": "chembl_max_phase_for_ind",
-                  "value": "chembl_phase_3"
-                }
-              ]
-            },
-            {
-              "id": "mesh:D016545",
-              "type": "DiseaseDescriptor",
-              "label": "Choroid Plexus Neoplasms",
-              "disease_id": "ncit:C4533",
-              "extensions": [
-                {
-                  "type": "Extension",
-                  "name": "chembl_max_phase_for_ind",
-                  "value": "chembl_phase_3"
-                }
-              ]
-            },
-            {
-              "id": "mesh:D008545",
-              "type": "DiseaseDescriptor",
-              "label": "Melanoma",
-              "disease_id": "ncit:C3224",
-              "extensions": [
-                {
-                  "type": "Extension",
-                  "name": "chembl_max_phase_for_ind",
-                  "value": "chembl_phase_3"
-                }
-              ]
-            },
-            {
-              "id": "mesh:D018239",
-              "type": "DiseaseDescriptor",
-              "label": "Seminoma",
-              "disease_id": "ncit:C9309",
-              "extensions": [
-                {
-                  "type": "Extension",
-                  "name": "chembl_max_phase_for_ind",
-                  "value": "chembl_phase_3"
-                }
-              ]
-            },
-            {
-              "id": "mesh:D055728",
-              "type": "DiseaseDescriptor",
-              "label": "Primary Myelofibrosis",
-              "disease_id": "ncit:C2862",
-              "extensions": [
-                {
-                  "type": "Extension",
-                  "name": "chembl_max_phase_for_ind",
-                  "value": "chembl_phase_1"
-                }
-              ]
-            },
-            {
-              "id": "mesh:D012175",
-              "type": "DiseaseDescriptor",
-              "label": "Retinoblastoma",
-              "disease_id": "ncit:C7541",
-              "extensions": [
-                {
-                  "type": "Extension",
-                  "name": "chembl_max_phase_for_ind",
-                  "value": "chembl_phase_3"
-                }
-              ]
-            },
-            {
-              "id": "mesh:D012878",
-              "type": "DiseaseDescriptor",
-              "label": "Skin Neoplasms",
-              "disease_id": "ncit:C3372",
-              "extensions": [
-                {
-                  "type": "Extension",
-                  "name": "chembl_max_phase_for_ind",
-                  "value": "chembl_phase_3"
-                }
-              ]
-            },
-            {
-              "id": "mesh:D009101",
-              "type": "DiseaseDescriptor",
-              "label": "Multiple Myeloma",
-              "disease_id": "ncit:C3242",
-              "extensions": [
-                {
-                  "type": "Extension",
-                  "name": "chembl_max_phase_for_ind",
-                  "value": "chembl_phase_3"
-                }
-              ]
-            },
-            {
-              "id": "mesh:D018197",
-              "type": "DiseaseDescriptor",
-              "label": "Hepatoblastoma",
-              "disease_id": "ncit:C3728",
-              "extensions": [
-                {
-                  "type": "Extension",
-                  "name": "chembl_max_phase_for_ind",
-                  "value": "chembl_phase_3"
-                }
-              ]
-            },
-            {
-              "id": "mesh:D018278",
-              "type": "DiseaseDescriptor",
-              "label": "Carcinoma, Neuroendocrine",
-              "disease_id": "ncit:C3773",
-              "extensions": [
-                {
-                  "type": "Extension",
-                  "name": "chembl_max_phase_for_ind",
-                  "value": "chembl_phase_2"
-                }
-              ]
-            },
-            {
-              "id": "mesh:D014523",
-              "type": "DiseaseDescriptor",
-              "label": "Urethral Neoplasms",
-              "disease_id": "ncit:C3619",
-              "extensions": [
-                {
-                  "type": "Extension",
-                  "name": "chembl_max_phase_for_ind",
-                  "value": "chembl_phase_3"
-                }
-              ]
-            },
-            {
-              "id": "mesh:D001943",
-              "type": "DiseaseDescriptor",
-              "label": "Breast Neoplasms",
-              "disease_id": "ncit:C2910",
-              "extensions": [
-                {
-                  "type": "Extension",
-                  "name": "chembl_max_phase_for_ind",
-                  "value": "chembl_phase_3"
-                }
-              ]
-            },
-            {
-              "id": "mesh:D014846",
-              "type": "DiseaseDescriptor",
-              "label": "Vulvar Neoplasms",
-              "disease_id": "ncit:C7502",
-              "extensions": [
-                {
-                  "type": "Extension",
-                  "name": "chembl_max_phase_for_ind",
-                  "value": "chembl_phase_3"
-                }
-              ]
-            },
-            {
-              "id": "mesh:D012468",
-              "type": "DiseaseDescriptor",
-              "label": "Salivary Gland Neoplasms",
-              "disease_id": "ncit:C3811",
-              "extensions": [
-                {
-                  "type": "Extension",
-                  "name": "chembl_max_phase_for_ind",
-                  "value": "chembl_phase_2"
-                }
-              ]
-            },
-            {
-              "id": "mesh:D008113",
-              "type": "DiseaseDescriptor",
-              "label": "Liver Neoplasms",
-              "disease_id": "ncit:C34803",
-              "extensions": [
-                {
-                  "type": "Extension",
-                  "name": "chembl_max_phase_for_ind",
-                  "value": "chembl_phase_3"
-                }
-              ]
-            },
-            {
-              "id": "mesh:D002292",
-              "type": "DiseaseDescriptor",
-              "label": "Carcinoma, Renal Cell",
-              "disease_id": "mondo:0005086",
-              "extensions": [
-                {
-                  "type": "Extension",
-                  "name": "chembl_max_phase_for_ind",
-                  "value": "chembl_phase_2"
-                }
-              ]
-            },
-            {
-              "id": "mesh:D052016",
-              "type": "DiseaseDescriptor",
-              "label": "Mucositis",
-              "disease_id": "ncit:C115965",
-              "extensions": [
-                {
-                  "type": "Extension",
-                  "name": "chembl_max_phase_for_ind",
-                  "value": "chembl_phase_3"
-                }
-              ]
-            },
-            {
-              "id": "mesh:D008175",
-              "type": "DiseaseDescriptor",
-              "label": "Lung Neoplasms",
-              "disease_id": "ncit:C3200",
-              "extensions": [
-                {
-                  "type": "Extension",
-                  "name": "chembl_max_phase_for_ind",
-                  "value": "chembl_phase_3"
-                }
-              ]
-            },
-            {
-              "id": "mesh:D064726",
-              "type": "DiseaseDescriptor",
-              "label": "Triple Negative Breast Neoplasms",
-              "disease_id": "ncit:C71732",
-              "extensions": [
-                {
-                  "type": "Extension",
-                  "name": "chembl_max_phase_for_ind",
-                  "value": "chembl_phase_2"
-                }
-              ]
-            },
-            {
-              "id": "mesh:D018281",
-              "type": "DiseaseDescriptor",
-              "label": "Cholangiocarcinoma",
-              "disease_id": "ncit:C4436",
-              "extensions": [
-                {
-                  "type": "Extension",
-                  "name": "chembl_max_phase_for_ind",
-                  "value": "chembl_phase_3"
-                }
-              ]
-            },
-            {
-              "id": "mesh:D004066",
-              "type": "DiseaseDescriptor",
-              "label": "Digestive System Diseases",
-              "disease_id": "ncit:C3959",
-              "extensions": [
-                {
-                  "type": "Extension",
-                  "name": "chembl_max_phase_for_ind",
-                  "value": "chembl_phase_2"
-                }
-              ]
-            },
-            {
-              "id": "mesh:D009325",
-              "type": "DiseaseDescriptor",
-              "label": "Nausea",
-              "disease_id": null,
-              "extensions": [
-                {
-                  "type": "Extension",
-                  "name": "chembl_max_phase_for_ind",
-                  "value": "chembl_phase_2"
-                }
-              ]
-            },
-            {
-              "id": "mesh:D005833",
-              "type": "DiseaseDescriptor",
-              "label": "Genital Neoplasms, Female",
-              "disease_id": "ncit:C3053",
-              "extensions": [
-                {
-                  "type": "Extension",
-                  "name": "chembl_max_phase_for_ind",
-                  "value": "chembl_phase_1"
-                }
-              ]
-            },
-            {
-              "id": "mesh:D006258",
-              "type": "DiseaseDescriptor",
-              "label": "Head and Neck Neoplasms",
-              "disease_id": "ncit:C4013",
-              "extensions": [
-                {
-                  "type": "Extension",
-                  "name": "chembl_max_phase_for_ind",
-                  "value": "chembl_phase_3"
-                }
-              ]
-            },
-            {
-              "id": "EFO:1000043",
-              "type": "DiseaseDescriptor",
-              "label": "ovarian serous cystadenocarcinoma",
-              "disease_id": "ncit:C7978",
-              "extensions": [
-                {
-                  "type": "Extension",
-                  "name": "chembl_max_phase_for_ind",
-                  "value": "chembl_phase_1"
-                }
-              ]
-            },
-            {
-              "id": "mesh:D008228",
-              "type": "DiseaseDescriptor",
-              "label": "Lymphoma, Non-Hodgkin",
-              "disease_id": "ncit:C3211",
-              "extensions": [
-                {
-                  "type": "Extension",
-                  "name": "chembl_max_phase_for_ind",
-                  "value": "chembl_phase_3"
-                }
-              ]
-            },
-            {
-              "id": "mesh:D015266",
-              "type": "DiseaseDescriptor",
-              "label": "Carcinoma, Merkel Cell",
-              "disease_id": "ncit:C9231",
-              "extensions": [
-                {
-                  "type": "Extension",
-                  "name": "chembl_max_phase_for_ind",
-                  "value": "chembl_phase_1"
-                }
-              ]
-            },
-            {
-              "id": "mesh:D012509",
-              "type": "DiseaseDescriptor",
-              "label": "Sarcoma",
-              "disease_id": "ncit:C9118",
-              "extensions": [
-                {
-                  "type": "Extension",
-                  "name": "chembl_max_phase_for_ind",
-                  "value": "chembl_phase_3"
-                }
-              ]
-            },
-            {
-              "id": "mesh:D001749",
-              "type": "DiseaseDescriptor",
-              "label": "Urinary Bladder Neoplasms",
-              "disease_id": "ncit:C9334",
-              "extensions": [
-                {
-                  "type": "Extension",
-                  "name": "chembl_max_phase_for_ind",
-                  "value": "chembl_phase_3"
-                }
-              ]
-            },
-            {
-              "id": "mesh:D013945",
-              "type": "DiseaseDescriptor",
-              "label": "Thymoma",
-              "disease_id": "ncit:C3411",
-              "extensions": [
-                {
-                  "type": "Extension",
-                  "name": "chembl_max_phase_for_ind",
-                  "value": "chembl_phase_2"
-                }
-              ]
-            },
-            {
-              "id": "mesh:D018242",
-              "type": "DiseaseDescriptor",
-              "label": "Neuroectodermal Tumors, Primitive",
-              "disease_id": "ncit:C3222",
-              "extensions": [
-                {
-                  "type": "Extension",
-                  "name": "chembl_max_phase_for_ind",
-                  "value": "chembl_phase_3"
-                }
-              ]
-            },
-            {
-              "id": "mesh:D010190",
-              "type": "DiseaseDescriptor",
-              "label": "Pancreatic Neoplasms",
-              "disease_id": "ncit:C3305",
-              "extensions": [
-                {
-                  "type": "Extension",
-                  "name": "chembl_max_phase_for_ind",
-                  "value": "chembl_phase_3"
-                }
-              ]
-            },
-            {
-              "id": "mesh:D014062",
-              "type": "DiseaseDescriptor",
-              "label": "Tongue Neoplasms",
-              "disease_id": "ncit:C9345",
-              "extensions": [
-                {
-                  "type": "Extension",
-                  "name": "chembl_max_phase_for_ind",
-                  "value": "chembl_phase_2"
-                }
-              ]
-            },
-            {
-              "id": "mesh:D031901",
-              "type": "DiseaseDescriptor",
-              "label": "Gestational Trophoblastic Disease",
-              "disease_id": "ncit:C4699",
-              "extensions": [
-                {
-                  "type": "Extension",
-                  "name": "chembl_max_phase_for_ind",
-                  "value": "chembl_phase_3"
-                }
-              ]
-            },
-            {
-              "id": "mesh:D020522",
-              "type": "DiseaseDescriptor",
-              "label": "Lymphoma, Mantle-Cell",
-              "disease_id": "ncit:C4337",
-              "extensions": [
-                {
-                  "type": "Extension",
-                  "name": "chembl_max_phase_for_ind",
-                  "value": "chembl_phase_3"
-                }
-              ]
-            },
-            {
-              "id": "mesh:D002822",
-              "type": "DiseaseDescriptor",
-              "label": "Choriocarcinoma",
-              "disease_id": "ncit:C2948",
-              "extensions": [
-                {
-                  "type": "Extension",
-                  "name": "chembl_max_phase_for_ind",
-                  "value": "chembl_phase_3"
-                }
-              ]
-            },
-            {
-              "id": "mesh:D008223",
-              "type": "DiseaseDescriptor",
-              "label": "Lymphoma",
-              "disease_id": "ncit:C3208",
-              "extensions": [
-                {
-                  "type": "Extension",
-                  "name": "chembl_max_phase_for_ind",
-                  "value": "chembl_phase_3"
-                }
-              ]
-            },
-            {
-              "id": "mesh:D010255",
-              "type": "DiseaseDescriptor",
-              "label": "Paranasal Sinus Neoplasms",
-              "disease_id": "ncit:C6014",
-              "extensions": [
-                {
-                  "type": "Extension",
-                  "name": "chembl_max_phase_for_ind",
-                  "value": "chembl_phase_3"
-                }
-              ]
-            },
-            {
-              "id": "mesh:D055752",
-              "type": "DiseaseDescriptor",
-              "label": "Small Cell Lung Carcinoma",
-              "disease_id": "ncit:C4917",
-              "extensions": [
-                {
-                  "type": "Extension",
-                  "name": "chembl_max_phase_for_ind",
-                  "value": "chembl_phase_3"
-                }
-              ]
-            },
-            {
-              "id": "mesh:D006528",
-              "type": "DiseaseDescriptor",
-              "label": "Carcinoma, Hepatocellular",
-              "disease_id": "ncit:C3099",
-              "extensions": [
-                {
-                  "type": "Extension",
-                  "name": "chembl_max_phase_for_ind",
-                  "value": "chembl_phase_3"
-                }
-              ]
-            },
-            {
-              "id": "mesh:D001005",
-              "type": "DiseaseDescriptor",
-              "label": "Anus Neoplasms",
-              "disease_id": "ncit:C2877",
-              "extensions": [
-                {
-                  "type": "Extension",
-                  "name": "chembl_max_phase_for_ind",
-                  "value": "chembl_phase_3"
-                }
-              ]
-            },
-            {
-              "id": "mesh:D013953",
-              "type": "DiseaseDescriptor",
-              "label": "Thymus Neoplasms",
-              "disease_id": "ncit:C4962",
-              "extensions": [
-                {
-                  "type": "Extension",
-                  "name": "chembl_max_phase_for_ind",
-                  "value": "chembl_phase_3"
-                }
-              ]
-            },
-            {
-              "id": "mesh:D010412",
-              "type": "DiseaseDescriptor",
-              "label": "Penile Neoplasms",
-              "disease_id": "ncit:C3317",
-              "extensions": [
-                {
-                  "type": "Extension",
-                  "name": "chembl_max_phase_for_ind",
-                  "value": "chembl_phase_2"
-                }
-              ]
-            },
-            {
-              "id": "mesh:D000306",
-              "type": "DiseaseDescriptor",
-              "label": "Adrenal Cortex Neoplasms",
-              "disease_id": "ncit:C2858",
-              "extensions": [
-                {
-                  "type": "Extension",
-                  "name": "chembl_max_phase_for_ind",
-                  "value": "chembl_phase_3"
-                }
-              ]
-            },
-            {
-              "id": "mesh:D004806",
-              "type": "DiseaseDescriptor",
-              "label": "Ependymoma",
-              "disease_id": "ncit:C3017",
-              "extensions": [
-                {
-                  "type": "Extension",
-                  "name": "chembl_max_phase_for_ind",
-                  "value": "chembl_phase_3"
-                }
-              ]
-            },
-            {
-              "id": "mesh:D058922",
-              "type": "DiseaseDescriptor",
-              "label": "Inflammatory Breast Neoplasms",
-              "disease_id": "ncit:C4001",
-              "extensions": [
-                {
-                  "type": "Extension",
-                  "name": "chembl_max_phase_for_ind",
-                  "value": "chembl_phase_3"
-                }
-              ]
-            },
-            {
-              "id": "mesh:D016411",
-              "type": "DiseaseDescriptor",
-              "label": "Lymphoma, T-Cell, Peripheral",
-              "disease_id": "ncit:C3468",
-              "extensions": [
-                {
-                  "type": "Extension",
-                  "name": "chembl_max_phase_for_ind",
-                  "value": "chembl_phase_3"
-                }
-              ]
-            },
-            {
-              "id": "mesh:D002277",
-              "type": "DiseaseDescriptor",
-              "label": "Carcinoma",
-              "disease_id": "ncit:C2916",
-              "extensions": [
-                {
-                  "type": "Extension",
-                  "name": "chembl_max_phase_for_ind",
-                  "value": "chembl_phase_3"
-                }
-              ]
-            },
-            {
-              "id": "mesh:D015459",
-              "type": "DiseaseDescriptor",
-              "label": "Leukemia-Lymphoma, Adult T-Cell",
-              "disease_id": "ncit:C3184",
-              "extensions": [
-                {
-                  "type": "Extension",
-                  "name": "chembl_max_phase_for_ind",
-                  "value": "chembl_phase_2"
-                }
-              ]
-            },
-            {
-              "id": "mesh:D018288",
-              "type": "DiseaseDescriptor",
-              "label": "Carcinoma, Small Cell",
-              "disease_id": "ncit:C3915",
-              "extensions": [
-                {
-                  "type": "Extension",
-                  "name": "chembl_max_phase_for_ind",
-                  "value": "chembl_phase_2"
-                }
-              ]
-            },
-            {
-              "id": "mesh:D000230",
-              "type": "DiseaseDescriptor",
-              "label": "Adenocarcinoma",
-              "disease_id": "ncit:C2852",
-              "extensions": [
-                {
-                  "type": "Extension",
-                  "name": "chembl_max_phase_for_ind",
-                  "value": "chembl_phase_3"
-                }
-              ]
-            },
-            {
-              "id": "mesh:D009362",
-              "type": "DiseaseDescriptor",
-              "label": "Neoplasm Metastasis",
-              "disease_id": null,
-              "extensions": [
-                {
-                  "type": "Extension",
-                  "name": "chembl_max_phase_for_ind",
-                  "value": "chembl_phase_2"
-                }
-              ]
-            },
-            {
-              "id": "mesh:D002289",
-              "type": "DiseaseDescriptor",
-              "label": "Carcinoma, Non-Small-Cell Lung",
-              "disease_id": "ncit:C2926",
-              "extensions": [
-                {
-                  "type": "Extension",
-                  "name": "chembl_max_phase_for_ind",
-                  "value": "chembl_phase_3"
-                }
-              ]
-            },
-            {
-              "id": "mesh:D009369",
-              "type": "DiseaseDescriptor",
-              "label": "Neoplasms",
-              "disease_id": "ncit:C3262",
-              "extensions": [
-                {
-                  "type": "Extension",
-                  "name": "chembl_max_phase_for_ind",
-                  "value": "chembl_phase_4"
-                }
-              ]
-            },
-            {
-              "id": "mesh:D006103",
-              "type": "DiseaseDescriptor",
-              "label": "Granuloma, Lethal Midline",
-              "disease_id": "ncit:C8196",
-              "extensions": [
-                {
-                  "type": "Extension",
-                  "name": "chembl_max_phase_for_ind",
-                  "value": "chembl_phase_2"
-                }
-              ]
-            },
-            {
-              "id": "EFO:0005570",
-              "type": "DiseaseDescriptor",
-              "label": "oral cavity cancer",
-              "disease_id": "ncit:C9314",
-              "extensions": [
-                {
-                  "type": "Extension",
-                  "name": "chembl_max_phase_for_ind",
-                  "value": "chembl_phase_3"
-                }
-              ]
-            },
-            {
-              "id": "mesh:D010610",
-              "type": "DiseaseDescriptor",
-              "label": "Pharyngeal Neoplasms",
-              "disease_id": "ncit:C7545",
-              "extensions": [
-                {
-                  "type": "Extension",
-                  "name": "chembl_max_phase_for_ind",
-                  "value": "chembl_phase_3"
-                }
-              ]
-            },
-            {
-              "id": "mesh:D006689",
-              "type": "DiseaseDescriptor",
-              "label": "Hodgkin Disease",
-              "disease_id": "ncit:C9357",
-              "extensions": [
-                {
-                  "type": "Extension",
-                  "name": "chembl_max_phase_for_ind",
-                  "value": "chembl_phase_3"
-                }
-              ]
-            },
-            {
-              "id": "mesh:D000077195",
-              "type": "DiseaseDescriptor",
-              "label": "Squamous Cell Carcinoma of Head and Neck",
-              "disease_id": "ncit:C4044",
-              "extensions": [
-                {
-                  "type": "Extension",
-                  "name": "chembl_max_phase_for_ind",
-                  "value": "chembl_phase_3"
-                }
-              ]
-            },
-            {
-              "id": "mesh:D012516",
-              "type": "DiseaseDescriptor",
-              "label": "Osteosarcoma",
-              "disease_id": "ncit:C9145",
-              "extensions": [
-                {
-                  "type": "Extension",
-                  "name": "chembl_max_phase_for_ind",
-                  "value": "chembl_phase_3"
-                }
-              ]
-            },
-            {
-              "id": "mesh:D014594",
-              "type": "DiseaseDescriptor",
-              "label": "Uterine Neoplasms",
-              "disease_id": "ncit:C3552",
-              "extensions": [
-                {
-                  "type": "Extension",
-                  "name": "chembl_max_phase_for_ind",
-                  "value": "chembl_phase_3"
-                }
-              ]
-            },
-            {
-              "id": "mesh:D005910",
-              "type": "DiseaseDescriptor",
-              "label": "Glioma",
-              "disease_id": "ncit:C3059",
-              "extensions": [
-                {
-                  "type": "Extension",
-                  "name": "chembl_max_phase_for_ind",
-                  "value": "chembl_phase_2"
-                }
-              ]
-            },
-            {
-              "id": "mesh:D005706",
-              "type": "DiseaseDescriptor",
-              "label": "Gallbladder Neoplasms",
-              "disease_id": "ncit:C3048",
-              "extensions": [
-                {
-                  "type": "Extension",
-                  "name": "chembl_max_phase_for_ind",
-                  "value": "chembl_phase_3"
-                }
-              ]
-            },
-            {
-              "id": "mesh:D002276",
-              "type": "DiseaseDescriptor",
-              "label": "Carcinoid Tumor",
-              "disease_id": "ncit:C2915",
-              "extensions": [
-                {
-                  "type": "Extension",
-                  "name": "chembl_max_phase_for_ind",
-                  "value": "chembl_phase_2"
-                }
-              ]
-            },
-            {
-              "id": "mesh:D018269",
-              "type": "DiseaseDescriptor",
-              "label": "Carcinoma, Endometrioid",
-              "disease_id": "ncit:C7558",
-              "extensions": [
-                {
-                  "type": "Extension",
-                  "name": "chembl_max_phase_for_ind",
-                  "value": "chembl_phase_1"
-                }
-              ]
-            },
-            {
-              "id": "mesh:D018287",
-              "type": "DiseaseDescriptor",
-              "label": "Carcinoma, Large Cell",
-              "disease_id": "ncit:C3780",
-              "extensions": [
-                {
-                  "type": "Extension",
-                  "name": "chembl_max_phase_for_ind",
-                  "value": "chembl_phase_2"
-                }
-              ]
-            },
-            {
-              "id": "mesh:D008654",
-              "type": "DiseaseDescriptor",
-              "label": "Mesothelioma",
-              "disease_id": "ncit:C3234",
-              "extensions": [
-                {
-                  "type": "Extension",
-                  "name": "chembl_max_phase_for_ind",
-                  "value": "chembl_phase_3"
-                }
-              ]
-            },
-            {
-              "id": "mesh:D008224",
-              "type": "DiseaseDescriptor",
-              "label": "Lymphoma, Follicular",
-              "disease_id": "ncit:C3209",
-              "extensions": [
-                {
-                  "type": "Extension",
-                  "name": "chembl_max_phase_for_ind",
-                  "value": "chembl_phase_2"
-                }
-              ]
-            },
-            {
-              "id": "mesh:D010534",
-              "type": "DiseaseDescriptor",
-              "label": "Peritoneal Neoplasms",
-              "disease_id": "ncit:C3322",
-              "extensions": [
-                {
-                  "type": "Extension",
-                  "name": "chembl_max_phase_for_ind",
-                  "value": "chembl_phase_3"
-                }
-              ]
-            },
-            {
-              "id": "mesh:D001932",
-              "type": "DiseaseDescriptor",
-              "label": "Brain Neoplasms",
-              "disease_id": "ncit:C3568",
-              "extensions": [
-                {
-                  "type": "Extension",
-                  "name": "chembl_max_phase_for_ind",
-                  "value": "chembl_phase_3"
-                }
-              ]
-            },
-            {
-              "id": "mesh:D009373",
-              "type": "DiseaseDescriptor",
-              "label": "Neoplasms, Germ Cell and Embryonal",
-              "disease_id": "ncit:C3708",
-              "extensions": [
-                {
-                  "type": "Extension",
-                  "name": "chembl_max_phase_for_ind",
-                  "value": "chembl_phase_3"
-                }
-              ]
-            },
-            {
-              "id": "mesh:D007119",
-              "type": "DiseaseDescriptor",
-              "label": "Immunoblastic Lymphadenopathy",
-              "disease_id": "ncit:C7528",
-              "extensions": [
-                {
-                  "type": "Extension",
-                  "name": "chembl_max_phase_for_ind",
-                  "value": "chembl_phase_2"
-                }
-              ]
-            },
-            {
-              "id": "mesh:D016403",
-              "type": "DiseaseDescriptor",
-              "label": "Lymphoma, Large B-Cell, Diffuse",
-              "disease_id": "ncit:C8851",
-              "extensions": [
-                {
-                  "type": "Extension",
-                  "name": "chembl_max_phase_for_ind",
-                  "value": "chembl_phase_3"
-                }
-              ]
-            },
-            {
-              "id": "mesh:D001661",
-              "type": "DiseaseDescriptor",
-              "label": "Biliary Tract Neoplasms",
-              "disease_id": "mondo:0003060",
-              "extensions": [
-                {
-                  "type": "Extension",
-                  "name": "chembl_max_phase_for_ind",
-                  "value": "chembl_phase_3"
-                }
-              ]
-            },
-            {
-              "id": "mesh:D015179",
-              "type": "DiseaseDescriptor",
-              "label": "Colorectal Neoplasms",
-              "disease_id": "ncit:C2956",
-              "extensions": [
-                {
-                  "type": "Extension",
-                  "name": "chembl_max_phase_for_ind",
-                  "value": "chembl_phase_3"
-                }
-              ]
-            },
-            {
-              "id": "mesh:D017728",
-              "type": "DiseaseDescriptor",
-              "label": "Lymphoma, Large-Cell, Anaplastic",
-              "disease_id": "ncit:C3720",
-              "extensions": [
-                {
-                  "type": "Extension",
-                  "name": "chembl_max_phase_for_ind",
-                  "value": "chembl_phase_2"
-                }
-              ]
-            },
-            {
-              "id": "mesh:D007680",
-              "type": "DiseaseDescriptor",
-              "label": "Kidney Neoplasms",
-              "disease_id": "ncit:C7548",
-              "extensions": [
-                {
-                  "type": "Extension",
-                  "name": "chembl_max_phase_for_ind",
-                  "value": "chembl_phase_2"
-                }
-              ]
-            },
-            {
-              "id": "mesh:D013724",
-              "type": "DiseaseDescriptor",
-              "label": "Teratoma",
-              "disease_id": "ncit:C3403",
-              "extensions": [
-                {
-                  "type": "Extension",
-                  "name": "chembl_max_phase_for_ind",
-                  "value": "chembl_phase_3"
-                }
-              ]
-            },
-            {
-              "id": "mesh:D013274",
-              "type": "DiseaseDescriptor",
-              "label": "Stomach Neoplasms",
-              "disease_id": "ncit:C3387",
-              "extensions": [
-                {
-                  "type": "Extension",
-                  "name": "chembl_max_phase_for_ind",
-                  "value": "chembl_phase_3"
-                }
-              ]
-            },
-            {
-              "id": "mesh:D013736",
-              "type": "DiseaseDescriptor",
-              "label": "Testicular Neoplasms",
-              "disease_id": "ncit:C7251",
-              "extensions": [
-                {
-                  "type": "Extension",
-                  "name": "chembl_max_phase_for_ind",
-                  "value": "chembl_phase_3"
-                }
-              ]
-            },
-            {
-              "id": "EFO:0003868",
-              "type": "DiseaseDescriptor",
-              "label": "mouth neoplasm",
-              "disease_id": "ncit:C7606",
-              "extensions": [
-                {
-                  "type": "Extension",
-                  "name": "chembl_max_phase_for_ind",
-                  "value": "chembl_phase_3"
-                }
-              ]
-            },
-            {
-              "id": "mesh:D009447",
-              "type": "DiseaseDescriptor",
-              "label": "Neuroblastoma",
-              "disease_id": "ncit:C3270",
-              "extensions": [
-                {
-                  "type": "Extension",
-                  "name": "chembl_max_phase_for_ind",
-                  "value": "chembl_phase_3"
-                }
-              ]
-            },
-            {
-              "id": "mesh:D010051",
-              "type": "DiseaseDescriptor",
-              "label": "Ovarian Neoplasms",
-              "disease_id": "ncit:C7431",
-              "extensions": [
-                {
-                  "type": "Extension",
-                  "name": "chembl_max_phase_for_ind",
-                  "value": "chembl_phase_3"
-                }
-              ]
-            },
-            {
-              "id": "mesh:D018273",
-              "type": "DiseaseDescriptor",
-              "label": "Carcinoma, Islet Cell",
-              "disease_id": "ncit:C3770",
-              "extensions": [
-                {
-                  "type": "Extension",
-                  "name": "chembl_max_phase_for_ind",
-                  "value": "chembl_phase_2"
-                }
-              ]
-            },
-            {
-              "id": "mesh:D002280",
-              "type": "DiseaseDescriptor",
-              "label": "Carcinoma, Basal Cell",
-              "disease_id": "ncit:C156767",
-              "extensions": [
-                {
-                  "type": "Extension",
-                  "name": "chembl_max_phase_for_ind",
-                  "value": "chembl_phase_1"
-                }
-              ]
-            },
-            {
-              "id": "mesh:D021441",
-              "type": "DiseaseDescriptor",
-              "label": "Carcinoma, Pancreatic Ductal",
-              "disease_id": "ncit:C9120",
-              "extensions": [
-                {
-                  "type": "Extension",
-                  "name": "chembl_max_phase_for_ind",
-                  "value": "chembl_phase_2"
-                }
-              ]
-            },
-            {
-              "id": "mesh:D016543",
-              "type": "DiseaseDescriptor",
-              "label": "Central Nervous System Neoplasms",
-              "disease_id": "ncit:C4627",
-              "extensions": [
-                {
-                  "type": "Extension",
-                  "name": "chembl_max_phase_for_ind",
-                  "value": "chembl_phase_3"
-                }
-              ]
-            },
-            {
-              "id": "mesh:D009190",
-              "type": "DiseaseDescriptor",
-              "label": "Myelodysplastic Syndromes",
-              "disease_id": "ncit:C3247",
-              "extensions": [
-                {
-                  "type": "Extension",
-                  "name": "chembl_max_phase_for_ind",
-                  "value": "chembl_phase_2"
-                }
-              ]
-            },
-            {
-              "id": "mesh:D064129",
-              "type": "DiseaseDescriptor",
-              "label": "Prostatic Neoplasms, Castration-Resistant",
-              "disease_id": "DOID:0080909",
-              "extensions": [
-                {
-                  "type": "Extension",
-                  "name": "chembl_max_phase_for_ind",
-                  "value": "chembl_phase_2"
-                }
-              ]
-            },
-            {
-              "id": "mesh:D018285",
-              "type": "DiseaseDescriptor",
-              "label": "Klatskin Tumor",
-              "disease_id": "ncit:C36077",
-              "extensions": [
-                {
-                  "type": "Extension",
-                  "name": "chembl_max_phase_for_ind",
-                  "value": "chembl_phase_1"
-                }
-              ]
-            },
-            {
-              "id": "mesh:D007674",
-              "type": "DiseaseDescriptor",
-              "label": "Kidney Diseases",
-              "disease_id": "ncit:C3149",
-              "extensions": [
-                {
-                  "type": "Extension",
-                  "name": "chembl_max_phase_for_ind",
-                  "value": "chembl_phase_1"
-                }
-              ]
-            },
-            {
-              "id": "mesh:D005185",
-              "type": "DiseaseDescriptor",
-              "label": "Fallopian Tube Neoplasms",
-              "disease_id": "ncit:C3032",
-              "extensions": [
-                {
-                  "type": "Extension",
-                  "name": "chembl_max_phase_for_ind",
-                  "value": "chembl_phase_3"
-                }
-              ]
-            },
-            {
-              "id": "mesh:D008527",
-              "type": "DiseaseDescriptor",
-              "label": "Medulloblastoma",
-              "disease_id": "ncit:C3222",
-              "extensions": [
-                {
-                  "type": "Extension",
-                  "name": "chembl_max_phase_for_ind",
-                  "value": "chembl_phase_3"
-                }
-              ]
-            },
-            {
-              "id": "mesh:D016483",
-              "type": "DiseaseDescriptor",
-              "label": "Lymphoma, AIDS-Related",
-              "disease_id": "ncit:C3471",
-              "extensions": [
-                {
-                  "type": "Extension",
-                  "name": "chembl_max_phase_for_ind",
-                  "value": "chembl_phase_2"
-                }
-              ]
-            },
-            {
-              "id": "mesh:D000077192",
-              "type": "DiseaseDescriptor",
-              "label": "Adenocarcinoma of Lung",
-              "disease_id": "ncit:C3512",
-              "extensions": [
-                {
-                  "type": "Extension",
-                  "name": "chembl_max_phase_for_ind",
-                  "value": "chembl_phase_3"
-                }
-              ]
-            },
-            {
-              "id": "mesh:D002583",
-              "type": "DiseaseDescriptor",
-              "label": "Uterine Cervical Neoplasms",
-              "disease_id": "ncit:C9311",
-              "extensions": [
-                {
-                  "type": "Extension",
-                  "name": "chembl_max_phase_for_ind",
-                  "value": "chembl_phase_3"
-                }
-              ]
-            },
-            {
-              "id": "mesh:D012208",
-              "type": "DiseaseDescriptor",
-              "label": "Rhabdomyosarcoma",
-              "disease_id": "ncit:C3359",
-              "extensions": [
-                {
-                  "type": "Extension",
-                  "name": "chembl_max_phase_for_ind",
-                  "value": "chembl_phase_0.5"
-                }
-              ]
-            },
-            {
-              "id": "mesh:D018240",
-              "type": "DiseaseDescriptor",
-              "label": "Endodermal Sinus Tumor",
-              "disease_id": "ncit:C3011",
-              "extensions": [
-                {
-                  "type": "Extension",
-                  "name": "chembl_max_phase_for_ind",
-                  "value": "chembl_phase_3"
-                }
-              ]
-            },
-            {
-              "id": "mesh:D009959",
-              "type": "DiseaseDescriptor",
-              "label": "Oropharyngeal Neoplasms",
-              "disease_id": "ncit:C7398",
-              "extensions": [
-                {
-                  "type": "Extension",
-                  "name": "chembl_max_phase_for_ind",
-                  "value": "chembl_phase_3"
-                }
-              ]
-            },
-            {
-              "id": "mesh:D018305",
-              "type": "DiseaseDescriptor",
-              "label": "Ganglioneuroblastoma",
-              "disease_id": "ncit:C3790",
-              "extensions": [
-                {
-                  "type": "Extension",
-                  "name": "chembl_max_phase_for_ind",
-                  "value": "chembl_phase_2"
-                }
-              ]
-            },
-            {
-              "id": "mesh:D007938",
-              "type": "DiseaseDescriptor",
-              "label": "Leukemia",
-              "disease_id": "ncit:C3161",
-              "extensions": [
-                {
-                  "type": "Extension",
-                  "name": "chembl_max_phase_for_ind",
-                  "value": "chembl_phase_2"
-                }
-              ]
-            },
-            {
-              "id": "mesh:D008107",
-              "type": "DiseaseDescriptor",
-              "label": "Liver Diseases",
-              "disease_id": "ncit:C3196",
-              "extensions": [
-                {
-                  "type": "Extension",
-                  "name": "chembl_max_phase_for_ind",
-                  "value": "chembl_phase_1"
-                }
-              ]
-            },
-            {
-              "id": "mesh:D013280",
-              "type": "DiseaseDescriptor",
-              "label": "Stomatitis",
-              "disease_id": "ncit:C26887",
-              "extensions": [
-                {
-                  "type": "Extension",
-                  "name": "chembl_max_phase_for_ind",
-                  "value": "chembl_phase_3"
-                }
-              ]
-            },
-            {
-              "id": "mesh:D014987",
-              "type": "DiseaseDescriptor",
-              "label": "Xerostomia",
-              "disease_id": null,
-              "extensions": [
-                {
-                  "type": "Extension",
-                  "name": "chembl_max_phase_for_ind",
-                  "value": "chembl_phase_1"
-                }
-              ]
-            },
-            {
-              "id": "mesh:D007012",
-              "type": "DiseaseDescriptor",
-              "label": "Hypopharyngeal Neoplasms",
-              "disease_id": "ncit:C7190",
-              "extensions": [
-                {
-                  "type": "Extension",
-                  "name": "chembl_max_phase_for_ind",
-                  "value": "chembl_phase_3"
-                }
-              ]
-            },
-            {
-<<<<<<< HEAD
-              "id": "mesh:D018312",
-              "type": "DiseaseDescriptor",
-              "label": "Sex Cord-Gonadal Stromal Tumors",
-              "disease_id": "ncit:C3794",
-              "extensions": [
-                {
-                  "type": "Extension",
-                  "name": "chembl_max_phase_for_ind",
-                  "value": "chembl_phase_3"
-                }
-              ]
-            },
-            {
-              "id": "mesh:D002294",
-=======
-              "id": "mesh:D009101",
->>>>>>> b05ff216
-              "type": "DiseaseDescriptor",
-              "label": "Carcinoma, Squamous Cell",
-              "disease_id": "ncit:C2929",
-              "extensions": [
-                {
-                  "type": "Extension",
-                  "name": "chembl_max_phase_for_ind",
-                  "value": "chembl_phase_3"
-                }
-              ]
-            },
-            {
-              "id": "mesh:D000740",
-              "type": "DiseaseDescriptor",
-              "label": "Anemia",
-              "disease_id": "ncit:C2869",
-              "extensions": [
-                {
-                  "type": "Extension",
-                  "name": "chembl_max_phase_for_ind",
-                  "value": "chembl_phase_3"
-                }
-              ]
-            },
-            {
-              "id": "mesh:D007822",
-              "type": "DiseaseDescriptor",
-              "label": "Laryngeal Neoplasms",
-              "disease_id": "ncit:C3156",
-              "extensions": [
-                {
-                  "type": "Extension",
-                  "name": "chembl_max_phase_for_ind",
-                  "value": "chembl_phase_3"
-                }
-              ]
-            },
-            {
-              "id": "mesh:D016889",
-              "type": "DiseaseDescriptor",
-              "label": "Endometrial Neoplasms",
-              "disease_id": "ncit:C3012",
-              "extensions": [
-                {
-                  "type": "Extension",
-                  "name": "chembl_max_phase_for_ind",
-                  "value": "chembl_phase_3"
-                }
-              ]
-            },
-            {
-              "id": "mesh:D010996",
-              "type": "DiseaseDescriptor",
-              "label": "Pleural Effusion",
-              "disease_id": null,
-              "extensions": [
-                {
-                  "type": "Extension",
-                  "name": "chembl_max_phase_for_ind",
-                  "value": "chembl_phase_3"
-                }
-              ]
-            },
-            {
-              "id": "mesh:D014565",
-              "type": "DiseaseDescriptor",
-              "label": "Urogenital Neoplasms",
-              "disease_id": null,
-              "extensions": [
-                {
-                  "type": "Extension",
-                  "name": "chembl_max_phase_for_ind",
-                  "value": "chembl_phase_3"
-                }
-              ]
-            },
-            {
-              "id": "mesh:D046152",
-              "type": "DiseaseDescriptor",
-              "label": "Gastrointestinal Stromal Tumors",
-              "disease_id": "ncit:C3868",
-              "extensions": [
-                {
-                  "type": "Extension",
-                  "name": "chembl_max_phase_for_ind",
-                  "value": "chembl_phase_2"
-                }
-              ]
-            }
-          ]
+          "has_indication": []
         }
       },
       {
@@ -2643,1666 +1022,7 @@
             "associated_with": [],
             "approval_ratings": ["chembl_phase_4"],
             "approval_year": [],
-            "has_indication": [
-              {
-<<<<<<< HEAD
-                "disease_id": "mesh:D010610",
-                "disease_label": "Pharyngeal Neoplasms",
-                "normalized_disease_id": "ncit:C7545",
-=======
-                "disease_id": "mesh:D052016",
-                "disease_label": "Mucositis",
-                "normalized_disease_id": "ncit:C3853",
->>>>>>> b05ff216
-                "supplemental_info": {
-                  "chembl_max_phase_for_ind": "chembl_phase_3"
-                }
-              },
-              {
-<<<<<<< HEAD
-                "disease_id": "mesh:D021441",
-                "disease_label": "Carcinoma, Pancreatic Ductal",
-                "normalized_disease_id": "ncit:C9120",
-=======
-                "disease_id": "mesh:D016483",
-                "disease_label": "Lymphoma, AIDS-Related",
-                "normalized_disease_id": "ncit:C3471",
->>>>>>> b05ff216
-                "supplemental_info": {
-                  "chembl_max_phase_for_ind": "chembl_phase_2"
-                }
-              },
-              {
-<<<<<<< HEAD
-                "disease_id": "mesh:D000306",
-                "disease_label": "Adrenal Cortex Neoplasms",
-                "normalized_disease_id": "ncit:C2858",
-=======
-                "disease_id": "mesh:D008223",
-                "disease_label": "Lymphoma",
-                "normalized_disease_id": "ncit:C3208",
->>>>>>> b05ff216
-                "supplemental_info": {
-                  "chembl_max_phase_for_ind": "chembl_phase_3"
-                }
-              },
-              {
-<<<<<<< HEAD
-                "disease_id": "mesh:D010255",
-                "disease_label": "Paranasal Sinus Neoplasms",
-                "normalized_disease_id": "ncit:C6014",
-=======
-                "disease_id": "mesh:D031901",
-                "disease_label": "Gestational Trophoblastic Disease",
-                "normalized_disease_id": "mondo:0016784",
->>>>>>> b05ff216
-                "supplemental_info": {
-                  "chembl_max_phase_for_ind": "chembl_phase_3"
-                }
-              },
-              {
-<<<<<<< HEAD
-                "disease_id": "mesh:D016545",
-                "disease_label": "Choroid Plexus Neoplasms",
-                "normalized_disease_id": "ncit:C4533",
-=======
-                "disease_id": "mesh:D008545",
-                "disease_label": "Melanoma",
-                "normalized_disease_id": "ncit:C3224",
->>>>>>> b05ff216
-                "supplemental_info": {
-                  "chembl_max_phase_for_ind": "chembl_phase_3"
-                }
-              },
-              {
-<<<<<<< HEAD
-                "disease_id": "mesh:D015179",
-                "disease_label": "Colorectal Neoplasms",
-                "normalized_disease_id": "ncit:C2956",
-=======
-                "disease_id": "mesh:D004938",
-                "disease_label": "Esophageal Neoplasms",
-                "normalized_disease_id": "ncit:C7478",
-                "supplemental_info": {
-                  "chembl_max_phase_for_ind": "chembl_phase_3"
-                }
-              },
-              {
-                "disease_id": "mesh:D014565",
-                "disease_label": "Urogenital Neoplasms",
-                "normalized_disease_id": null,
-                "supplemental_info": {
-                  "chembl_max_phase_for_ind": "chembl_phase_3"
-                }
-              },
-              {
-                "disease_id": "mesh:D002289",
-                "disease_label": "Carcinoma, Non-Small-Cell Lung",
-                "normalized_disease_id": "ncit:C2926",
->>>>>>> b05ff216
-                "supplemental_info": {
-                  "chembl_max_phase_for_ind": "chembl_phase_3"
-                }
-              },
-              {
-<<<<<<< HEAD
-                "disease_id": "mesh:D010190",
-                "disease_label": "Pancreatic Neoplasms",
-                "normalized_disease_id": "ncit:C3305",
-=======
-                "disease_id": "mesh:D007938",
-                "disease_label": "Leukemia",
-                "normalized_disease_id": "ncit:C3161",
->>>>>>> b05ff216
-                "supplemental_info": {
-                  "chembl_max_phase_for_ind": "chembl_phase_2"
-                }
-              },
-              {
-<<<<<<< HEAD
-                "disease_id": "mesh:D002583",
-                "disease_label": "Uterine Cervical Neoplasms",
-                "normalized_disease_id": "ncit:C9311",
-=======
-                "disease_id": "mesh:D018312",
-                "disease_label": "Sex Cord-Gonadal Stromal Tumors",
-                "normalized_disease_id": "ncit:C3794",
->>>>>>> b05ff216
-                "supplemental_info": {
-                  "chembl_max_phase_for_ind": "chembl_phase_3"
-                }
-              },
-              {
-<<<<<<< HEAD
-                "disease_id": "mesh:D009325",
-                "disease_label": "Nausea",
-                "normalized_disease_id": null,
-=======
-                "disease_id": "mesh:D021441",
-                "disease_label": "Carcinoma, Pancreatic Ductal",
-                "normalized_disease_id": "ncit:C9120",
->>>>>>> b05ff216
-                "supplemental_info": {
-                  "chembl_max_phase_for_ind": "chembl_phase_2"
-                }
-              },
-              {
-<<<<<<< HEAD
-                "disease_id": "mesh:D008654",
-                "disease_label": "Mesothelioma",
-                "normalized_disease_id": "ncit:C3234",
-=======
-                "disease_id": "mesh:D015459",
-                "disease_label": "Leukemia-Lymphoma, Adult T-Cell",
-                "normalized_disease_id": "ncit:C3184",
->>>>>>> b05ff216
-                "supplemental_info": {
-                  "chembl_max_phase_for_ind": "chembl_phase_2"
-                }
-              },
-              {
-<<<<<<< HEAD
-                "disease_id": "mesh:D016543",
-                "disease_label": "Central Nervous System Neoplasms",
-                "normalized_disease_id": "ncit:C4627",
-=======
-                "disease_id": "mesh:D058922",
-                "disease_label": "Inflammatory Breast Neoplasms",
-                "normalized_disease_id": "ncit:C4001",
->>>>>>> b05ff216
-                "supplemental_info": {
-                  "chembl_max_phase_for_ind": "chembl_phase_3"
-                }
-              },
-              {
-<<<<<<< HEAD
-                "disease_id": "mesh:D005706",
-                "disease_label": "Gallbladder Neoplasms",
-                "normalized_disease_id": "ncit:C3048",
-=======
-                "disease_id": "mesh:D007822",
-                "disease_label": "Laryngeal Neoplasms",
-                "normalized_disease_id": "ncit:C3156",
-                "supplemental_info": {
-                  "chembl_max_phase_for_ind": "chembl_phase_3"
-                }
-              },
-              {
-                "disease_id": "mesh:D005910",
-                "disease_label": "Glioma",
-                "normalized_disease_id": "ncit:C3059",
->>>>>>> b05ff216
-                "supplemental_info": {
-                  "chembl_max_phase_for_ind": "chembl_phase_2"
-                }
-              },
-              {
-<<<<<<< HEAD
-                "disease_id": "mesh:D031901",
-                "disease_label": "Gestational Trophoblastic Disease",
-                "normalized_disease_id": "ncit:C4699",
-=======
-                "disease_id": "mesh:D013724",
-                "disease_label": "Teratoma",
-                "normalized_disease_id": "ncit:C3403",
-                "supplemental_info": {
-                  "chembl_max_phase_for_ind": "chembl_phase_3"
-                }
-              },
-              {
-                "disease_id": "mesh:D008107",
-                "disease_label": "Liver Diseases",
-                "normalized_disease_id": "ncit:C3196",
->>>>>>> b05ff216
-                "supplemental_info": {
-                  "chembl_max_phase_for_ind": "chembl_phase_1"
-                }
-              },
-              {
-<<<<<<< HEAD
-                "disease_id": "mesh:D001932",
-                "disease_label": "Brain Neoplasms",
-                "normalized_disease_id": "ncit:C3568",
-=======
-                "disease_id": "mesh:D018278",
-                "disease_label": "Carcinoma, Neuroendocrine",
-                "normalized_disease_id": "ncit:C3773",
-                "supplemental_info": {
-                  "chembl_max_phase_for_ind": "chembl_phase_2"
-                }
-              },
-              {
-                "disease_id": "mesh:D009303",
-                "disease_label": "Nasopharyngeal Neoplasms",
-                "normalized_disease_id": "ncit:C3257",
->>>>>>> b05ff216
-                "supplemental_info": {
-                  "chembl_max_phase_for_ind": "chembl_phase_3"
-                }
-              },
-              {
-                "disease_id": "mesh:D010051",
-                "disease_label": "Ovarian Neoplasms",
-                "normalized_disease_id": "ncit:C7431",
-                "supplemental_info": {
-                  "chembl_max_phase_for_ind": "chembl_phase_3"
-                }
-              },
-              {
-<<<<<<< HEAD
-                "disease_id": "mesh:D018285",
-                "disease_label": "Klatskin Tumor",
-                "normalized_disease_id": "ncit:C36077",
-                "supplemental_info": {
-                  "chembl_max_phase_for_ind": "chembl_phase_1"
-                }
-              },
-              {
-                "disease_id": "mesh:D004938",
-                "disease_label": "Esophageal Neoplasms",
-                "normalized_disease_id": "ncit:C7478",
-=======
-                "disease_id": "mesh:D017728",
-                "disease_label": "Lymphoma, Large-Cell, Anaplastic",
-                "normalized_disease_id": "ncit:C3720",
-                "supplemental_info": {
-                  "chembl_max_phase_for_ind": "chembl_phase_2"
-                }
-              },
-              {
-                "disease_id": "mesh:D009362",
-                "disease_label": "Neoplasm Metastasis",
-                "normalized_disease_id": null,
->>>>>>> b05ff216
-                "supplemental_info": {
-                  "chembl_max_phase_for_ind": "chembl_phase_2"
-                }
-              },
-              {
-<<<<<<< HEAD
-                "disease_id": "mesh:D018288",
-                "disease_label": "Carcinoma, Small Cell",
-                "normalized_disease_id": "ncit:C3915",
-=======
-                "disease_id": "mesh:D002280",
-                "disease_label": "Carcinoma, Basal Cell",
-                "normalized_disease_id": "ncit:C156767",
->>>>>>> b05ff216
-                "supplemental_info": {
-                  "chembl_max_phase_for_ind": "chembl_phase_1"
-                }
-              },
-              {
-<<<<<<< HEAD
-                "disease_id": "mesh:D005833",
-                "disease_label": "Genital Neoplasms, Female",
-                "normalized_disease_id": "ncit:C3053",
-=======
-                "disease_id": "mesh:D006103",
-                "disease_label": "Granuloma, Lethal Midline",
-                "normalized_disease_id": "mondo:0006828",
->>>>>>> b05ff216
-                "supplemental_info": {
-                  "chembl_max_phase_for_ind": "chembl_phase_1"
-                }
-              },
-              {
-<<<<<<< HEAD
-                "disease_id": "mesh:D008175",
-                "disease_label": "Lung Neoplasms",
-                "normalized_disease_id": "ncit:C3200",
-=======
-                "disease_id": "mesh:D013736",
-                "disease_label": "Testicular Neoplasms",
-                "normalized_disease_id": "ncit:C7251",
->>>>>>> b05ff216
-                "supplemental_info": {
-                  "chembl_max_phase_for_ind": "chembl_phase_3"
-                }
-              },
-              {
-                "disease_id": "mesh:D002294",
-                "disease_label": "Carcinoma, Squamous Cell",
-                "normalized_disease_id": "ncit:C2929",
-                "supplemental_info": {
-                  "chembl_max_phase_for_ind": "chembl_phase_3"
-                }
-              },
-              {
-<<<<<<< HEAD
-                "disease_id": "mesh:D008527",
-                "disease_label": "Medulloblastoma",
-                "normalized_disease_id": "ncit:C3222",
-=======
-                "disease_id": "mesh:D009447",
-                "disease_label": "Neuroblastoma",
-                "normalized_disease_id": "ncit:C3270",
->>>>>>> b05ff216
-                "supplemental_info": {
-                  "chembl_max_phase_for_ind": "chembl_phase_3"
-                }
-              },
-              {
-<<<<<<< HEAD
-                "disease_id": "mesh:D012516",
-                "disease_label": "Osteosarcoma",
-                "normalized_disease_id": "ncit:C9145",
-=======
-                "disease_id": "mesh:D001661",
-                "disease_label": "Biliary Tract Neoplasms",
-                "normalized_disease_id": "mondo:0003060",
->>>>>>> b05ff216
-                "supplemental_info": {
-                  "chembl_max_phase_for_ind": "chembl_phase_3"
-                }
-              },
-              {
-<<<<<<< HEAD
-                "disease_id": "mesh:D064129",
-                "disease_label": "Prostatic Neoplasms, Castration-Resistant",
-                "normalized_disease_id": "DOID:0080909",
-=======
-                "disease_id": "EFO:0003868",
-                "disease_label": "mouth neoplasm",
-                "normalized_disease_id": "ncit:C7606",
->>>>>>> b05ff216
-                "supplemental_info": {
-                  "chembl_max_phase_for_ind": "chembl_phase_2"
-                }
-              },
-              {
-<<<<<<< HEAD
-                "disease_id": "mesh:D002289",
-                "disease_label": "Carcinoma, Non-Small-Cell Lung",
-                "normalized_disease_id": "ncit:C2926",
-=======
-                "disease_id": "mesh:D001005",
-                "disease_label": "Anus Neoplasms",
-                "normalized_disease_id": "ncit:C2877",
->>>>>>> b05ff216
-                "supplemental_info": {
-                  "chembl_max_phase_for_ind": "chembl_phase_3"
-                }
-              },
-              {
-<<<<<<< HEAD
-                "disease_id": "mesh:D018269",
-                "disease_label": "Carcinoma, Endometrioid",
-                "normalized_disease_id": "ncit:C7558",
-=======
-                "disease_id": "mesh:D015266",
-                "disease_label": "Carcinoma, Merkel Cell",
-                "normalized_disease_id": "ncit:C9231",
->>>>>>> b05ff216
-                "supplemental_info": {
-                  "chembl_max_phase_for_ind": "chembl_phase_1"
-                }
-              },
-              {
-<<<<<<< HEAD
-                "disease_id": "mesh:D007938",
-                "disease_label": "Leukemia",
-                "normalized_disease_id": "ncit:C3161",
-=======
-                "disease_id": "mesh:D008288",
-                "disease_label": "Malaria",
-                "normalized_disease_id": "ncit:C34797",
->>>>>>> b05ff216
-                "supplemental_info": {
-                  "chembl_max_phase_for_ind": "chembl_phase_3"
-                }
-              },
-              {
-<<<<<<< HEAD
-                "disease_id": "EFO:0005570",
-                "disease_label": "oral cavity cancer",
-                "normalized_disease_id": "ncit:C9314",
-=======
-                "disease_id": "mesh:D018273",
-                "disease_label": "Carcinoma, Islet Cell",
-                "normalized_disease_id": "ncit:C3770",
->>>>>>> b05ff216
-                "supplemental_info": {
-                  "chembl_max_phase_for_ind": "chembl_phase_3"
-                }
-              },
-              {
-<<<<<<< HEAD
-                "disease_id": "mesh:D014565",
-                "disease_label": "Urogenital Neoplasms",
-                "normalized_disease_id": null,
-=======
-                "disease_id": "mesh:D014594",
-                "disease_label": "Uterine Neoplasms",
-                "normalized_disease_id": "ncit:C3552",
->>>>>>> b05ff216
-                "supplemental_info": {
-                  "chembl_max_phase_for_ind": "chembl_phase_3"
-                }
-              },
-              {
-<<<<<<< HEAD
-                "disease_id": "mesh:D055728",
-                "disease_label": "Primary Myelofibrosis",
-                "normalized_disease_id": "ncit:C2862",
-=======
-                "disease_id": "mesh:D001749",
-                "disease_label": "Urinary Bladder Neoplasms",
-                "normalized_disease_id": "ncit:C9334",
->>>>>>> b05ff216
-                "supplemental_info": {
-                  "chembl_max_phase_for_ind": "chembl_phase_1"
-                }
-              },
-              {
-<<<<<<< HEAD
-                "disease_id": "mesh:D014846",
-                "disease_label": "Vulvar Neoplasms",
-                "normalized_disease_id": "ncit:C7502",
-=======
-                "disease_id": "mesh:D014987",
-                "disease_label": "Xerostomia",
-                "normalized_disease_id": null,
->>>>>>> b05ff216
-                "supplemental_info": {
-                  "chembl_max_phase_for_ind": "chembl_phase_1"
-                }
-              },
-              {
-<<<<<<< HEAD
-                "disease_id": "mesh:D018287",
-                "disease_label": "Carcinoma, Large Cell",
-                "normalized_disease_id": "ncit:C3780",
-=======
-                "disease_id": "mesh:D020522",
-                "disease_label": "Lymphoma, Mantle-Cell",
-                "normalized_disease_id": "ncit:C4337",
->>>>>>> b05ff216
-                "supplemental_info": {
-                  "chembl_max_phase_for_ind": "chembl_phase_3"
-                }
-              },
-              {
-<<<<<<< HEAD
-                "disease_id": "mesh:D018281",
-                "disease_label": "Cholangiocarcinoma",
-                "normalized_disease_id": "ncit:C4436",
-=======
-                "disease_id": "mesh:D008527",
-                "disease_label": "Medulloblastoma",
-                "normalized_disease_id": "ncit:C3222",
->>>>>>> b05ff216
-                "supplemental_info": {
-                  "chembl_max_phase_for_ind": "chembl_phase_3"
-                }
-              },
-              {
-<<<<<<< HEAD
-                "disease_id": "mesh:D058922",
-                "disease_label": "Inflammatory Breast Neoplasms",
-                "normalized_disease_id": "ncit:C4001",
-=======
-                "disease_id": "mesh:D016411",
-                "disease_label": "Lymphoma, T-Cell, Peripheral",
-                "normalized_disease_id": "ncit:C3468",
->>>>>>> b05ff216
-                "supplemental_info": {
-                  "chembl_max_phase_for_ind": "chembl_phase_3"
-                }
-              },
-              {
-<<<<<<< HEAD
-                "disease_id": "mesh:D010412",
-                "disease_label": "Penile Neoplasms",
-                "normalized_disease_id": "ncit:C3317",
-                "supplemental_info": {
-                  "chembl_max_phase_for_ind": "chembl_phase_2"
-                }
-              },
-              {
-                "disease_id": "mesh:D000230",
-                "disease_label": "Adenocarcinoma",
-                "normalized_disease_id": "ncit:C2852",
-=======
-                "disease_id": "mesh:D005706",
-                "disease_label": "Gallbladder Neoplasms",
-                "normalized_disease_id": "ncit:C3048",
->>>>>>> b05ff216
-                "supplemental_info": {
-                  "chembl_max_phase_for_ind": "chembl_phase_3"
-                }
-              },
-              {
-<<<<<<< HEAD
-                "disease_id": "mesh:D018242",
-                "disease_label": "Neuroectodermal Tumors, Primitive",
-                "normalized_disease_id": "ncit:C3222",
-                "supplemental_info": {
-                  "chembl_max_phase_for_ind": "chembl_phase_3"
-                }
-              },
-              {
-                "disease_id": "mesh:D016483",
-                "disease_label": "Lymphoma, AIDS-Related",
-                "normalized_disease_id": "ncit:C3471",
-=======
-                "disease_id": "mesh:D012208",
-                "disease_label": "Rhabdomyosarcoma",
-                "normalized_disease_id": "ncit:C3359",
->>>>>>> b05ff216
-                "supplemental_info": {
-                  "chembl_max_phase_for_ind": "chembl_phase_0.5"
-                }
-              },
-              {
-<<<<<<< HEAD
-                "disease_id": "mesh:D013280",
-                "disease_label": "Stomatitis",
-                "normalized_disease_id": "ncit:C26887",
-=======
-                "disease_id": "mesh:D018242",
-                "disease_label": "Neuroectodermal Tumors, Primitive",
-                "normalized_disease_id": "ncit:C3222",
->>>>>>> b05ff216
-                "supplemental_info": {
-                  "chembl_max_phase_for_ind": "chembl_phase_3"
-                }
-              },
-              {
-<<<<<<< HEAD
-                "disease_id": "mesh:D009190",
-                "disease_label": "Myelodysplastic Syndromes",
-                "normalized_disease_id": "ncit:C3247",
-                "supplemental_info": {
-                  "chembl_max_phase_for_ind": "chembl_phase_2"
-                }
-              },
-              {
-                "disease_id": "mesh:D009373",
-                "disease_label": "Neoplasms, Germ Cell and Embryonal",
-                "normalized_disease_id": "ncit:C3708",
-=======
-                "disease_id": "mesh:D005833",
-                "disease_label": "Genital Neoplasms, Female",
-                "normalized_disease_id": "ncit:C3053",
->>>>>>> b05ff216
-                "supplemental_info": {
-                  "chembl_max_phase_for_ind": "chembl_phase_1"
-                }
-              },
-              {
-<<<<<<< HEAD
-                "disease_id": "mesh:D013945",
-                "disease_label": "Thymoma",
-                "normalized_disease_id": "ncit:C3411",
-=======
-                "disease_id": "mesh:D012878",
-                "disease_label": "Skin Neoplasms",
-                "normalized_disease_id": "ncit:C3372",
->>>>>>> b05ff216
-                "supplemental_info": {
-                  "chembl_max_phase_for_ind": "chembl_phase_3"
-                }
-              },
-              {
-<<<<<<< HEAD
-                "disease_id": "mesh:D016403",
-                "disease_label": "Lymphoma, Large B-Cell, Diffuse",
-                "normalized_disease_id": "ncit:C8851",
-                "supplemental_info": {
-                  "chembl_max_phase_for_ind": "chembl_phase_3"
-                }
-              },
-              {
-                "disease_id": "mesh:D007822",
-                "disease_label": "Laryngeal Neoplasms",
-                "normalized_disease_id": "ncit:C3156",
-                "supplemental_info": {
-                  "chembl_max_phase_for_ind": "chembl_phase_3"
-                }
-              },
-              {
-                "disease_id": "mesh:D006689",
-                "disease_label": "Hodgkin Disease",
-                "normalized_disease_id": "ncit:C9357",
-                "supplemental_info": {
-                  "chembl_max_phase_for_ind": "chembl_phase_3"
-                }
-              },
-              {
-                "disease_id": "mesh:D012468",
-                "disease_label": "Salivary Gland Neoplasms",
-                "normalized_disease_id": "ncit:C3811",
-=======
-                "disease_id": "mesh:D010996",
-                "disease_label": "Pleural Effusion",
-                "normalized_disease_id": null,
->>>>>>> b05ff216
-                "supplemental_info": {
-                  "chembl_max_phase_for_ind": "chembl_phase_3"
-                }
-              },
-              {
-<<<<<<< HEAD
-                "disease_id": "mesh:D005185",
-                "disease_label": "Fallopian Tube Neoplasms",
-                "normalized_disease_id": "ncit:C3032",
-=======
-                "disease_id": "mesh:D016889",
-                "disease_label": "Endometrial Neoplasms",
-                "normalized_disease_id": "ncit:C3012",
->>>>>>> b05ff216
-                "supplemental_info": {
-                  "chembl_max_phase_for_ind": "chembl_phase_3"
-                }
-              },
-              {
-<<<<<<< HEAD
-                "disease_id": "mesh:D015459",
-                "disease_label": "Leukemia-Lymphoma, Adult T-Cell",
-                "normalized_disease_id": "ncit:C3184",
-=======
-                "disease_id": "mesh:D004067",
-                "disease_label": "Digestive System Neoplasms",
-                "normalized_disease_id": "ncit:C4890",
->>>>>>> b05ff216
-                "supplemental_info": {
-                  "chembl_max_phase_for_ind": "chembl_phase_2"
-                }
-              },
-              {
-<<<<<<< HEAD
-                "disease_id": "mesh:D018278",
-                "disease_label": "Carcinoma, Neuroendocrine",
-                "normalized_disease_id": "ncit:C3773",
-=======
-                "disease_id": "mesh:D015179",
-                "disease_label": "Colorectal Neoplasms",
-                "normalized_disease_id": "ncit:C2956",
->>>>>>> b05ff216
-                "supplemental_info": {
-                  "chembl_max_phase_for_ind": "chembl_phase_2"
-                }
-              },
-              {
-<<<<<<< HEAD
-                "disease_id": "mesh:D005910",
-                "disease_label": "Glioma",
-                "normalized_disease_id": "ncit:C3059",
-=======
-                "disease_id": "mesh:D000077192",
-                "disease_label": "Adenocarcinoma of Lung",
-                "normalized_disease_id": "ncit:C3512",
->>>>>>> b05ff216
-                "supplemental_info": {
-                  "chembl_max_phase_for_ind": "chembl_phase_2"
-                }
-              },
-              {
-                "disease_id": "mesh:D007674",
-                "disease_label": "Kidney Diseases",
-                "normalized_disease_id": "ncit:C3149",
-                "supplemental_info": {
-                  "chembl_max_phase_for_ind": "chembl_phase_1"
-                }
-              },
-              {
-<<<<<<< HEAD
-                "disease_id": "mesh:D008288",
-                "disease_label": "Malaria",
-                "normalized_disease_id": "ncit:C34797",
-=======
-                "disease_id": "mesh:D007680",
-                "disease_label": "Kidney Neoplasms",
-                "normalized_disease_id": "ncit:C7548",
->>>>>>> b05ff216
-                "supplemental_info": {
-                  "chembl_max_phase_for_ind": "chembl_phase_3"
-                }
-              },
-              {
-<<<<<<< HEAD
-                "disease_id": "mesh:D018305",
-                "disease_label": "Ganglioneuroblastoma",
-                "normalized_disease_id": "ncit:C3790",
-                "supplemental_info": {
-                  "chembl_max_phase_for_ind": "chembl_phase_2"
-                }
-              },
-              {
-                "disease_id": "mesh:D008479",
-                "disease_label": "Mediastinal Neoplasms",
-                "normalized_disease_id": "ncit:C3549",
-=======
-                "disease_id": "mesh:D055728",
-                "disease_label": "Primary Myelofibrosis",
-                "normalized_disease_id": null,
-                "supplemental_info": {
-                  "chembl_max_phase_for_ind": "chembl_phase_1"
-                }
-              },
-              {
-                "disease_id": "mesh:D018240",
-                "disease_label": "Endodermal Sinus Tumor",
-                "normalized_disease_id": "ncit:C3011",
->>>>>>> b05ff216
-                "supplemental_info": {
-                  "chembl_max_phase_for_ind": "chembl_phase_3"
-                }
-              },
-              {
-<<<<<<< HEAD
-                "disease_id": "mesh:D009101",
-                "disease_label": "Multiple Myeloma",
-                "normalized_disease_id": "ncit:C3242",
-=======
-                "disease_id": "mesh:D014062",
-                "disease_label": "Tongue Neoplasms",
-                "normalized_disease_id": "ncit:C9345",
->>>>>>> b05ff216
-                "supplemental_info": {
-                  "chembl_max_phase_for_ind": "chembl_phase_2"
-                }
-              },
-              {
-<<<<<<< HEAD
-                "disease_id": "mesh:D000077195",
-                "disease_label": "Squamous Cell Carcinoma of Head and Neck",
-                "normalized_disease_id": "ncit:C4044",
-=======
-                "disease_id": "mesh:D009325",
-                "disease_label": "Nausea",
-                "normalized_disease_id": null,
-                "supplemental_info": {
-                  "chembl_max_phase_for_ind": "chembl_phase_2"
-                }
-              },
-              {
-                "disease_id": "mesh:D012175",
-                "disease_label": "Retinoblastoma",
-                "normalized_disease_id": "ncit:C7541",
->>>>>>> b05ff216
-                "supplemental_info": {
-                  "chembl_max_phase_for_ind": "chembl_phase_3"
-                }
-              },
-              {
-<<<<<<< HEAD
-                "disease_id": "mesh:D000740",
-                "disease_label": "Anemia",
-                "normalized_disease_id": "ncit:C2869",
-                "supplemental_info": {
-                  "chembl_max_phase_for_ind": "chembl_phase_3"
-                }
-              },
-              {
-                "disease_id": "mesh:D001943",
-                "disease_label": "Breast Neoplasms",
-                "normalized_disease_id": "ncit:C2910",
-=======
-                "disease_id": "mesh:D018285",
-                "disease_label": "Klatskin Tumor",
-                "normalized_disease_id": "ncit:C36077",
-                "supplemental_info": {
-                  "chembl_max_phase_for_ind": "chembl_phase_1"
-                }
-              },
-              {
-                "disease_id": "mesh:D000740",
-                "disease_label": "Anemia",
-                "normalized_disease_id": "ncit:C2869",
->>>>>>> b05ff216
-                "supplemental_info": {
-                  "chembl_max_phase_for_ind": "chembl_phase_3"
-                }
-              },
-              {
-<<<<<<< HEAD
-                "disease_id": "mesh:D002276",
-                "disease_label": "Carcinoid Tumor",
-                "normalized_disease_id": "ncit:C2915",
-=======
-                "disease_id": "mesh:D007119",
-                "disease_label": "Immunoblastic Lymphadenopathy",
-                "normalized_disease_id": "ncit:C7528",
->>>>>>> b05ff216
-                "supplemental_info": {
-                  "chembl_max_phase_for_ind": "chembl_phase_2"
-                }
-              },
-              {
-<<<<<<< HEAD
-                "disease_id": "mesh:D018312",
-                "disease_label": "Sex Cord-Gonadal Stromal Tumors",
-                "normalized_disease_id": "ncit:C3794",
-=======
-                "disease_id": "mesh:D009369",
-                "disease_label": "Neoplasms",
-                "normalized_disease_id": "ncit:C3262",
-                "supplemental_info": {
-                  "chembl_max_phase_for_ind": "chembl_phase_4"
-                }
-              },
-              {
-                "disease_id": "mesh:D001943",
-                "disease_label": "Breast Neoplasms",
-                "normalized_disease_id": "ncit:C2910",
->>>>>>> b05ff216
-                "supplemental_info": {
-                  "chembl_max_phase_for_ind": "chembl_phase_3"
-                }
-              },
-              {
-<<<<<<< HEAD
-                "disease_id": "mesh:D004066",
-                "disease_label": "Digestive System Diseases",
-                "normalized_disease_id": "ncit:C3959",
-=======
-                "disease_id": "mesh:D013953",
-                "disease_label": "Thymus Neoplasms",
-                "normalized_disease_id": "ncit:C4962",
-                "supplemental_info": {
-                  "chembl_max_phase_for_ind": "chembl_phase_3"
-                }
-              },
-              {
-                "disease_id": "mesh:D012509",
-                "disease_label": "Sarcoma",
-                "normalized_disease_id": "ncit:C9118",
->>>>>>> b05ff216
-                "supplemental_info": {
-                  "chembl_max_phase_for_ind": "chembl_phase_3"
-                }
-              },
-              {
-<<<<<<< HEAD
-                "disease_id": "mesh:D000077192",
-                "disease_label": "Adenocarcinoma of Lung",
-                "normalized_disease_id": "ncit:C3512",
-=======
-                "disease_id": "mesh:D018287",
-                "disease_label": "Carcinoma, Large Cell",
-                "normalized_disease_id": null,
->>>>>>> b05ff216
-                "supplemental_info": {
-                  "chembl_max_phase_for_ind": "chembl_phase_3"
-                }
-              },
-              {
-<<<<<<< HEAD
-                "disease_id": "mesh:D008223",
-                "disease_label": "Lymphoma",
-                "normalized_disease_id": "ncit:C3208",
-=======
-                "disease_id": "mesh:D002822",
-                "disease_label": "Choriocarcinoma",
-                "normalized_disease_id": "ncit:C2948",
->>>>>>> b05ff216
-                "supplemental_info": {
-                  "chembl_max_phase_for_ind": "chembl_phase_3"
-                }
-              },
-              {
-<<<<<<< HEAD
-                "disease_id": "mesh:D013274",
-                "disease_label": "Stomach Neoplasms",
-                "normalized_disease_id": "ncit:C3387",
-=======
-                "disease_id": "mesh:D006689",
-                "disease_label": "Hodgkin Disease",
-                "normalized_disease_id": "ncit:C9357",
->>>>>>> b05ff216
-                "supplemental_info": {
-                  "chembl_max_phase_for_ind": "chembl_phase_3"
-                }
-              },
-              {
-<<<<<<< HEAD
-                "disease_id": "mesh:D009447",
-                "disease_label": "Neuroblastoma",
-                "normalized_disease_id": "ncit:C3270",
-=======
-                "disease_id": "mesh:D010255",
-                "disease_label": "Paranasal Sinus Neoplasms",
-                "normalized_disease_id": "ncit:C6014",
->>>>>>> b05ff216
-                "supplemental_info": {
-                  "chembl_max_phase_for_ind": "chembl_phase_3"
-                }
-              },
-              {
-<<<<<<< HEAD
-                "disease_id": "mesh:D014987",
-                "disease_label": "Xerostomia",
-                "normalized_disease_id": null,
-                "supplemental_info": {
-                  "chembl_max_phase_for_ind": "chembl_phase_1"
-                }
-              },
-              {
-                "disease_id": "mesh:D008545",
-                "disease_label": "Melanoma",
-                "normalized_disease_id": "ncit:C3224",
-=======
-                "disease_id": "mesh:D018281",
-                "disease_label": "Cholangiocarcinoma",
-                "normalized_disease_id": "ncit:C4436",
-                "supplemental_info": {
-                  "chembl_max_phase_for_ind": "chembl_phase_3"
-                }
-              },
-              {
-                "disease_id": "mesh:D007012",
-                "disease_label": "Hypopharyngeal Neoplasms",
-                "normalized_disease_id": "ncit:C7190",
->>>>>>> b05ff216
-                "supplemental_info": {
-                  "chembl_max_phase_for_ind": "chembl_phase_3"
-                }
-              },
-              {
-<<<<<<< HEAD
-                "disease_id": "mesh:D002277",
-                "disease_label": "Carcinoma",
-                "normalized_disease_id": "ncit:C2916",
-=======
-                "disease_id": "mesh:D009959",
-                "disease_label": "Oropharyngeal Neoplasms",
-                "normalized_disease_id": "ncit:C7398",
->>>>>>> b05ff216
-                "supplemental_info": {
-                  "chembl_max_phase_for_ind": "chembl_phase_3"
-                }
-              },
-              {
-<<<<<<< HEAD
-                "disease_id": "mesh:D009303",
-                "disease_label": "Nasopharyngeal Neoplasms",
-                "normalized_disease_id": "ncit:C3257",
-=======
-                "disease_id": "mesh:D016545",
-                "disease_label": "Choroid Plexus Neoplasms",
-                "normalized_disease_id": "ncit:C4533",
->>>>>>> b05ff216
-                "supplemental_info": {
-                  "chembl_max_phase_for_ind": "chembl_phase_3"
-                }
-              },
-              {
-<<<<<<< HEAD
-                "disease_id": "mesh:D014594",
-                "disease_label": "Uterine Neoplasms",
-                "normalized_disease_id": "ncit:C3552",
-=======
-                "disease_id": "mesh:D013274",
-                "disease_label": "Stomach Neoplasms",
-                "normalized_disease_id": "ncit:C3387",
->>>>>>> b05ff216
-                "supplemental_info": {
-                  "chembl_max_phase_for_ind": "chembl_phase_3"
-                }
-              },
-              {
-<<<<<<< HEAD
-                "disease_id": "EFO:0003868",
-                "disease_label": "mouth neoplasm",
-                "normalized_disease_id": "ncit:C7606",
-=======
-                "disease_id": "mesh:D000077195",
-                "disease_label": "Squamous Cell Carcinoma of Head and Neck",
-                "normalized_disease_id": "ncit:C4044",
->>>>>>> b05ff216
-                "supplemental_info": {
-                  "chembl_max_phase_for_ind": "chembl_phase_3"
-                }
-              },
-              {
-                "disease_id": "mesh:D009101",
-                "disease_label": "Multiple Myeloma",
-                "normalized_disease_id": "ncit:C3242",
-                "supplemental_info": {
-                  "chembl_max_phase_for_ind": "chembl_phase_3"
-                }
-              },
-              {
-<<<<<<< HEAD
-                "disease_id": "mesh:D001661",
-                "disease_label": "Biliary Tract Neoplasms",
-                "normalized_disease_id": "mondo:0003060",
-=======
-                "disease_id": "mesh:D008113",
-                "disease_label": "Liver Neoplasms",
-                "normalized_disease_id": "ncit:C34803",
->>>>>>> b05ff216
-                "supplemental_info": {
-                  "chembl_max_phase_for_ind": "chembl_phase_3"
-                }
-              },
-              {
-<<<<<<< HEAD
-                "disease_id": "mesh:D012208",
-                "disease_label": "Rhabdomyosarcoma",
-                "normalized_disease_id": "ncit:C3359",
-=======
-                "disease_id": "mesh:D020250",
-                "disease_label": "Postoperative Nausea and Vomiting",
-                "normalized_disease_id": null,
->>>>>>> b05ff216
-                "supplemental_info": {
-                  "chembl_max_phase_for_ind": "chembl_phase_0.5"
-                }
-              },
-              {
-<<<<<<< HEAD
-                "disease_id": "mesh:D009369",
-                "disease_label": "Neoplasms",
-                "normalized_disease_id": "ncit:C3262",
-                "supplemental_info": {
-                  "chembl_max_phase_for_ind": "chembl_phase_4"
-                }
-              },
-              {
-                "disease_id": "mesh:D006103",
-                "disease_label": "Granuloma, Lethal Midline",
-                "normalized_disease_id": "ncit:C8196",
-                "supplemental_info": {
-                  "chembl_max_phase_for_ind": "chembl_phase_2"
-                }
-              },
-              {
-                "disease_id": "mesh:D018197",
-                "disease_label": "Hepatoblastoma",
-                "normalized_disease_id": "ncit:C3728",
-=======
-                "disease_id": "mesh:D002277",
-                "disease_label": "Carcinoma",
-                "normalized_disease_id": "ncit:C2916",
->>>>>>> b05ff216
-                "supplemental_info": {
-                  "chembl_max_phase_for_ind": "chembl_phase_3"
-                }
-              },
-              {
-<<<<<<< HEAD
-                "disease_id": "EFO:1000043",
-                "disease_label": "ovarian serous cystadenocarcinoma",
-                "normalized_disease_id": "ncit:C7978",
-=======
-                "disease_id": "mesh:D000230",
-                "disease_label": "Adenocarcinoma",
-                "normalized_disease_id": "ncit:C2852",
->>>>>>> b05ff216
-                "supplemental_info": {
-                  "chembl_max_phase_for_ind": "chembl_phase_3"
-                }
-              },
-              {
-<<<<<<< HEAD
-                "disease_id": "mesh:D016411",
-                "disease_label": "Lymphoma, T-Cell, Peripheral",
-                "normalized_disease_id": "ncit:C3468",
-=======
-                "disease_id": "mesh:D013964",
-                "disease_label": "Thyroid Neoplasms",
-                "normalized_disease_id": "ncit:C7510",
->>>>>>> b05ff216
-                "supplemental_info": {
-                  "chembl_max_phase_for_ind": "chembl_phase_3"
-                }
-              },
-              {
-                "disease_id": "mesh:D001749",
-                "disease_label": "Urinary Bladder Neoplasms",
-                "normalized_disease_id": "ncit:C9334",
-                "supplemental_info": {
-                  "chembl_max_phase_for_ind": "chembl_phase_3"
-                }
-              },
-              {
-                "disease_id": "mesh:D055752",
-                "disease_label": "Small Cell Lung Carcinoma",
-                "normalized_disease_id": "ncit:C4917",
-                "supplemental_info": {
-                  "chembl_max_phase_for_ind": "chembl_phase_3"
-                }
-              },
-              {
-                "disease_id": "mesh:D020522",
-                "disease_label": "Lymphoma, Mantle-Cell",
-                "normalized_disease_id": "ncit:C4337",
-                "supplemental_info": {
-                  "chembl_max_phase_for_ind": "chembl_phase_3"
-                }
-              },
-              {
-                "disease_id": "mesh:D009190",
-                "disease_label": "Myelodysplastic Syndromes",
-                "normalized_disease_id": "ncit:C3247",
-                "supplemental_info": {
-                  "chembl_max_phase_for_ind": "chembl_phase_2"
-                }
-              },
-              {
-<<<<<<< HEAD
-                "disease_id": "mesh:D012509",
-                "disease_label": "Sarcoma",
-                "normalized_disease_id": "ncit:C9118",
-=======
-                "disease_id": "mesh:D009373",
-                "disease_label": "Neoplasms, Germ Cell and Embryonal",
-                "normalized_disease_id": "ncit:C3708",
->>>>>>> b05ff216
-                "supplemental_info": {
-                  "chembl_max_phase_for_ind": "chembl_phase_3"
-                }
-              },
-              {
-<<<<<<< HEAD
-                "disease_id": "mesh:D064726",
-                "disease_label": "Triple Negative Breast Neoplasms",
-                "normalized_disease_id": "ncit:C71732",
-=======
-                "disease_id": "mesh:D008224",
-                "disease_label": "Lymphoma, Follicular",
-                "normalized_disease_id": "ncit:C3209",
->>>>>>> b05ff216
-                "supplemental_info": {
-                  "chembl_max_phase_for_ind": "chembl_phase_2"
-                }
-              },
-              {
-<<<<<<< HEAD
-                "disease_id": "mesh:D008224",
-                "disease_label": "Lymphoma, Follicular",
-                "normalized_disease_id": "ncit:C3209",
-=======
-                "disease_id": "mesh:D008654",
-                "disease_label": "Mesothelioma",
-                "normalized_disease_id": "ncit:C3234",
->>>>>>> b05ff216
-                "supplemental_info": {
-                  "chembl_max_phase_for_ind": "chembl_phase_2"
-                }
-              },
-              {
-<<<<<<< HEAD
-                "disease_id": "mesh:D009959",
-                "disease_label": "Oropharyngeal Neoplasms",
-                "normalized_disease_id": "ncit:C7398",
-=======
-                "disease_id": "mesh:D008228",
-                "disease_label": "Lymphoma, Non-Hodgkin",
-                "normalized_disease_id": "ncit:C3211",
->>>>>>> b05ff216
-                "supplemental_info": {
-                  "chembl_max_phase_for_ind": "chembl_phase_3"
-                }
-              },
-              {
-<<<<<<< HEAD
-                "disease_id": "mesh:D010534",
-                "disease_label": "Peritoneal Neoplasms",
-                "normalized_disease_id": "ncit:C3322",
-=======
-                "disease_id": "mesh:D064726",
-                "disease_label": "Triple Negative Breast Neoplasms",
-                "normalized_disease_id": "ncit:C71732",
->>>>>>> b05ff216
-                "supplemental_info": {
-                  "chembl_max_phase_for_ind": "chembl_phase_2"
-                }
-              },
-              {
-<<<<<<< HEAD
-                "disease_id": "mesh:D013953",
-                "disease_label": "Thymus Neoplasms",
-                "normalized_disease_id": "ncit:C4962",
-=======
-                "disease_id": "mesh:D012468",
-                "disease_label": "Salivary Gland Neoplasms",
-                "normalized_disease_id": "ncit:C3811",
->>>>>>> b05ff216
-                "supplemental_info": {
-                  "chembl_max_phase_for_ind": "chembl_phase_2"
-                }
-              },
-              {
-                "disease_id": "mesh:D009362",
-                "disease_label": "Neoplasm Metastasis",
-                "normalized_disease_id": null,
-                "supplemental_info": {
-                  "chembl_max_phase_for_ind": "chembl_phase_2"
-                }
-              },
-              {
-<<<<<<< HEAD
-                "disease_id": "mesh:D002292",
-                "disease_label": "Carcinoma, Renal Cell",
-                "normalized_disease_id": "mondo:0005086",
-=======
-                "disease_id": "mesh:D064129",
-                "disease_label": "Prostatic Neoplasms, Castration-Resistant",
-                "normalized_disease_id": "DOID:0080909",
->>>>>>> b05ff216
-                "supplemental_info": {
-                  "chembl_max_phase_for_ind": "chembl_phase_2"
-                }
-              },
-              {
-<<<<<<< HEAD
-                "disease_id": "mesh:D018239",
-                "disease_label": "Seminoma",
-                "normalized_disease_id": "ncit:C9309",
-=======
-                "disease_id": "mesh:D016543",
-                "disease_label": "Central Nervous System Neoplasms",
-                "normalized_disease_id": "ncit:C4627",
->>>>>>> b05ff216
-                "supplemental_info": {
-                  "chembl_max_phase_for_ind": "chembl_phase_3"
-                }
-              },
-              {
-<<<<<<< HEAD
-                "disease_id": "mesh:D008228",
-                "disease_label": "Lymphoma, Non-Hodgkin",
-                "normalized_disease_id": "ncit:C3211",
-=======
-                "disease_id": "mesh:D016403",
-                "disease_label": "Lymphoma, Large B-Cell, Diffuse",
-                "normalized_disease_id": "ncit:C8851",
->>>>>>> b05ff216
-                "supplemental_info": {
-                  "chembl_max_phase_for_ind": "chembl_phase_3"
-                }
-              },
-              {
-<<<<<<< HEAD
-                "disease_id": "mesh:D007680",
-                "disease_label": "Kidney Neoplasms",
-                "normalized_disease_id": "ncit:C7548",
-=======
-                "disease_id": "mesh:D014846",
-                "disease_label": "Vulvar Neoplasms",
-                "normalized_disease_id": "ncit:C7502",
->>>>>>> b05ff216
-                "supplemental_info": {
-                  "chembl_max_phase_for_ind": "chembl_phase_2"
-                }
-              },
-              {
-<<<<<<< HEAD
-                "disease_id": "mesh:D012878",
-                "disease_label": "Skin Neoplasms",
-                "normalized_disease_id": "ncit:C3372",
-=======
-                "disease_id": "mesh:D001932",
-                "disease_label": "Brain Neoplasms",
-                "normalized_disease_id": "ncit:C3568",
->>>>>>> b05ff216
-                "supplemental_info": {
-                  "chembl_max_phase_for_ind": "chembl_phase_3"
-                }
-              },
-              {
-<<<<<<< HEAD
-                "disease_id": "mesh:D002280",
-                "disease_label": "Carcinoma, Basal Cell",
-                "normalized_disease_id": "ncit:C156767",
-=======
-                "disease_id": "mesh:D018197",
-                "disease_label": "Hepatoblastoma",
-                "normalized_disease_id": "ncit:C3728",
->>>>>>> b05ff216
-                "supplemental_info": {
-                  "chembl_max_phase_for_ind": "chembl_phase_1"
-                }
-              },
-              {
-                "disease_id": "mesh:D010051",
-                "disease_label": "Ovarian Neoplasms",
-                "normalized_disease_id": "ncit:C7431",
-                "supplemental_info": {
-                  "chembl_max_phase_for_ind": "chembl_phase_3"
-                }
-              },
-              {
-<<<<<<< HEAD
-                "disease_id": "mesh:D013724",
-                "disease_label": "Teratoma",
-                "normalized_disease_id": "ncit:C3403",
-=======
-                "disease_id": "mesh:D004806",
-                "disease_label": "Ependymoma",
-                "normalized_disease_id": "ncit:C3017",
->>>>>>> b05ff216
-                "supplemental_info": {
-                  "chembl_max_phase_for_ind": "chembl_phase_3"
-                }
-              },
-              {
-<<<<<<< HEAD
-                "disease_id": "mesh:D046152",
-                "disease_label": "Gastrointestinal Stromal Tumors",
-                "normalized_disease_id": "ncit:C3868",
-                "supplemental_info": {
-                  "chembl_max_phase_for_ind": "chembl_phase_2"
-                }
-              },
-              {
-                "disease_id": "mesh:D002294",
-                "disease_label": "Carcinoma, Squamous Cell",
-                "normalized_disease_id": "ncit:C2929",
-=======
-                "disease_id": "mesh:D002292",
-                "disease_label": "Carcinoma, Renal Cell",
-                "normalized_disease_id": "mondo:0005086",
->>>>>>> b05ff216
-                "supplemental_info": {
-                  "chembl_max_phase_for_ind": "chembl_phase_2"
-                }
-              },
-              {
-<<<<<<< HEAD
-                "disease_id": "mesh:D006258",
-                "disease_label": "Head and Neck Neoplasms",
-                "normalized_disease_id": "ncit:C4013",
-=======
-                "disease_id": "mesh:D055752",
-                "disease_label": "Small Cell Lung Carcinoma",
-                "normalized_disease_id": "ncit:C4917",
->>>>>>> b05ff216
-                "supplemental_info": {
-                  "chembl_max_phase_for_ind": "chembl_phase_3"
-                }
-              },
-              {
-<<<<<<< HEAD
-                "disease_id": "mesh:D001005",
-                "disease_label": "Anus Neoplasms",
-                "normalized_disease_id": "ncit:C2877",
-=======
-                "disease_id": "mesh:D012516",
-                "disease_label": "Osteosarcoma",
-                "normalized_disease_id": "ncit:C53707",
->>>>>>> b05ff216
-                "supplemental_info": {
-                  "chembl_max_phase_for_ind": "chembl_phase_3"
-                }
-              },
-              {
-                "disease_id": "mesh:D018288",
-                "disease_label": "Carcinoma, Small Cell",
-                "normalized_disease_id": null,
-                "supplemental_info": {
-                  "chembl_max_phase_for_ind": "chembl_phase_2"
-                }
-              },
-              {
-<<<<<<< HEAD
-                "disease_id": "mesh:D016889",
-                "disease_label": "Endometrial Neoplasms",
-                "normalized_disease_id": "ncit:C3012",
-=======
-                "disease_id": "mesh:D013280",
-                "disease_label": "Stomatitis",
-                "normalized_disease_id": "ncit:C26887",
->>>>>>> b05ff216
-                "supplemental_info": {
-                  "chembl_max_phase_for_ind": "chembl_phase_3"
-                }
-              },
-              {
-<<<<<<< HEAD
-                "disease_id": "mesh:D013964",
-                "disease_label": "Thyroid Neoplasms",
-                "normalized_disease_id": "ncit:C7510",
-=======
-                "disease_id": "mesh:D013945",
-                "disease_label": "Thymoma",
-                "normalized_disease_id": "ncit:C3411",
-                "supplemental_info": {
-                  "chembl_max_phase_for_ind": "chembl_phase_2"
-                }
-              },
-              {
-                "disease_id": "mesh:D018269",
-                "disease_label": "Carcinoma, Endometrioid",
-                "normalized_disease_id": "ncit:C7558",
->>>>>>> b05ff216
-                "supplemental_info": {
-                  "chembl_max_phase_for_ind": "chembl_phase_2"
-                }
-              },
-              {
-<<<<<<< HEAD
-                "disease_id": "mesh:D018240",
-                "disease_label": "Endodermal Sinus Tumor",
-                "normalized_disease_id": "ncit:C3011",
-=======
-                "disease_id": "mesh:D002276",
-                "disease_label": "Carcinoid Tumor",
-                "normalized_disease_id": "ncit:C2915",
->>>>>>> b05ff216
-                "supplemental_info": {
-                  "chembl_max_phase_for_ind": "chembl_phase_2"
-                }
-              },
-              {
-<<<<<<< HEAD
-                "disease_id": "mesh:D010996",
-                "disease_label": "Pleural Effusion",
-                "normalized_disease_id": null,
-=======
-                "disease_id": "mesh:D018239",
-                "disease_label": "Seminoma",
-                "normalized_disease_id": "ncit:C9309",
->>>>>>> b05ff216
-                "supplemental_info": {
-                  "chembl_max_phase_for_ind": "chembl_phase_3"
-                }
-              },
-              {
-<<<<<<< HEAD
-                "disease_id": "mesh:D008113",
-                "disease_label": "Liver Neoplasms",
-                "normalized_disease_id": "ncit:C34803",
-=======
-                "disease_id": "mesh:D046152",
-                "disease_label": "Gastrointestinal Stromal Tumors",
-                "normalized_disease_id": "ncit:C3868",
-                "supplemental_info": {
-                  "chembl_max_phase_for_ind": "chembl_phase_2"
-                }
-              },
-              {
-                "disease_id": "mesh:D008175",
-                "disease_label": "Lung Neoplasms",
-                "normalized_disease_id": "ncit:C3200",
->>>>>>> b05ff216
-                "supplemental_info": {
-                  "chembl_max_phase_for_ind": "chembl_phase_3"
-                }
-              },
-              {
-<<<<<<< HEAD
-                "disease_id": "mesh:D018273",
-                "disease_label": "Carcinoma, Islet Cell",
-                "normalized_disease_id": "ncit:C3770",
-=======
-                "disease_id": "mesh:D010534",
-                "disease_label": "Peritoneal Neoplasms",
-                "normalized_disease_id": "ncit:C3322",
->>>>>>> b05ff216
-                "supplemental_info": {
-                  "chembl_max_phase_for_ind": "chembl_phase_2"
-                }
-              },
-              {
-<<<<<<< HEAD
-                "disease_id": "mesh:D052016",
-                "disease_label": "Mucositis",
-                "normalized_disease_id": "ncit:C115965",
-=======
-                "disease_id": "mesh:D010610",
-                "disease_label": "Pharyngeal Neoplasms",
-                "normalized_disease_id": "ncit:C7545",
->>>>>>> b05ff216
-                "supplemental_info": {
-                  "chembl_max_phase_for_ind": "chembl_phase_3"
-                }
-              },
-              {
-                "disease_id": "mesh:D018236",
-                "disease_label": "Carcinoma, Embryonal",
-                "normalized_disease_id": "ncit:C3752",
-                "supplemental_info": {
-                  "chembl_max_phase_for_ind": "chembl_phase_3"
-                }
-              },
-              {
-<<<<<<< HEAD
-                "disease_id": "mesh:D002822",
-                "disease_label": "Choriocarcinoma",
-                "normalized_disease_id": "ncit:C2948",
-=======
-                "disease_id": "mesh:D004066",
-                "disease_label": "Digestive System Diseases",
-                "normalized_disease_id": "ncit:C3959",
->>>>>>> b05ff216
-                "supplemental_info": {
-                  "chembl_max_phase_for_ind": "chembl_phase_2"
-                }
-              },
-              {
-<<<<<<< HEAD
-                "disease_id": "mesh:D020250",
-                "disease_label": "Postoperative Nausea and Vomiting",
-                "normalized_disease_id": null,
-=======
-                "disease_id": "mesh:D006528",
-                "disease_label": "Carcinoma, Hepatocellular",
-                "normalized_disease_id": "ncit:C3099",
->>>>>>> b05ff216
-                "supplemental_info": {
-                  "chembl_max_phase_for_ind": "chembl_phase_3"
-                }
-              },
-              {
-<<<<<<< HEAD
-                "disease_id": "mesh:D007012",
-                "disease_label": "Hypopharyngeal Neoplasms",
-                "normalized_disease_id": "ncit:C7190",
-=======
-                "disease_id": "mesh:D008479",
-                "disease_label": "Mediastinal Neoplasms",
-                "normalized_disease_id": "ncit:C3549",
->>>>>>> b05ff216
-                "supplemental_info": {
-                  "chembl_max_phase_for_ind": "chembl_phase_3"
-                }
-              },
-              {
-<<<<<<< HEAD
-                "disease_id": "mesh:D015266",
-                "disease_label": "Carcinoma, Merkel Cell",
-                "normalized_disease_id": "ncit:C9231",
-                "supplemental_info": {
-                  "chembl_max_phase_for_ind": "chembl_phase_1"
-                }
-              },
-              {
-                "disease_id": "mesh:D012175",
-                "disease_label": "Retinoblastoma",
-                "normalized_disease_id": "ncit:C7541",
-=======
-                "disease_id": "EFO:0005570",
-                "disease_label": "oral cavity cancer",
-                "normalized_disease_id": "ncit:C9314",
->>>>>>> b05ff216
-                "supplemental_info": {
-                  "chembl_max_phase_for_ind": "chembl_phase_3"
-                }
-              },
-              {
-<<<<<<< HEAD
-                "disease_id": "mesh:D006528",
-                "disease_label": "Carcinoma, Hepatocellular",
-                "normalized_disease_id": "ncit:C3099",
-=======
-                "disease_id": "mesh:D014523",
-                "disease_label": "Urethral Neoplasms",
-                "normalized_disease_id": "ncit:C3619",
->>>>>>> b05ff216
-                "supplemental_info": {
-                  "chembl_max_phase_for_ind": "chembl_phase_3"
-                }
-              },
-              {
-<<<<<<< HEAD
-                "disease_id": "mesh:D007119",
-                "disease_label": "Immunoblastic Lymphadenopathy",
-                "normalized_disease_id": "ncit:C7528",
-=======
-                "disease_id": "mesh:D018305",
-                "disease_label": "Ganglioneuroblastoma",
-                "normalized_disease_id": "ncit:C3790",
->>>>>>> b05ff216
-                "supplemental_info": {
-                  "chembl_max_phase_for_ind": "chembl_phase_2"
-                }
-              },
-              {
-<<<<<<< HEAD
-                "disease_id": "mesh:D007674",
-                "disease_label": "Kidney Diseases",
-                "normalized_disease_id": "ncit:C3149",
-=======
-                "disease_id": "mesh:D005185",
-                "disease_label": "Fallopian Tube Neoplasms",
-                "normalized_disease_id": "ncit:C3032",
-                "supplemental_info": {
-                  "chembl_max_phase_for_ind": "chembl_phase_3"
-                }
-              },
-              {
-                "disease_id": "EFO:1000043",
-                "disease_label": "ovarian serous cystadenocarcinoma",
-                "normalized_disease_id": "ncit:C7978",
->>>>>>> b05ff216
-                "supplemental_info": {
-                  "chembl_max_phase_for_ind": "chembl_phase_1"
-                }
-              },
-              {
-<<<<<<< HEAD
-                "disease_id": "mesh:D017728",
-                "disease_label": "Lymphoma, Large-Cell, Anaplastic",
-                "normalized_disease_id": "ncit:C3720",
-=======
-                "disease_id": "mesh:D002583",
-                "disease_label": "Uterine Cervical Neoplasms",
-                "normalized_disease_id": "ncit:C9311",
->>>>>>> b05ff216
-                "supplemental_info": {
-                  "chembl_max_phase_for_ind": "chembl_phase_2"
-                }
-              },
-              {
-<<<<<<< HEAD
-                "disease_id": "mesh:D004806",
-                "disease_label": "Ependymoma",
-                "normalized_disease_id": "ncit:C3017",
-=======
-                "disease_id": "mesh:D010412",
-                "disease_label": "Penile Neoplasms",
-                "normalized_disease_id": "ncit:C3317",
->>>>>>> b05ff216
-                "supplemental_info": {
-                  "chembl_max_phase_for_ind": "chembl_phase_2"
-                }
-              }
-            ]
+            "has_indication": []
           }
         ],
         "source_meta_": {
