--- conflicted
+++ resolved
@@ -6,14 +6,8 @@
 from therapy.database import create_db
 from therapy.etl.rxnorm import RXNORM_XREFS, RxNorm
 
-<<<<<<< HEAD
 rx = RxNorm(create_db())
-rx._extract_data()
-=======
-db = Database()
-rx = RxNorm(db)
 rx._extract_data(False)
->>>>>>> 98e3f013
 TEST_DATA_DIR = Path(__file__).resolve().parents[1] / "data" / "rxnorm"
 
 TEST_IDS = {
