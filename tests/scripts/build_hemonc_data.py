"""Construct hemonc test data."""
import csv
from pathlib import Path

from therapy.database import create_db
from therapy.etl import HemOnc

TEST_IDS = ["65", "105", "151", "26"]

<<<<<<< HEAD
ho = HemOnc(create_db())  # don't need to write any data
ho._extract_data()
=======
ho = HemOnc(Database())  # don't need to write any data
ho._extract_data(False)
>>>>>>> 98e3f013
TEST_DATA_DIR = Path(__file__).resolve().parents[1] / "data" / "hemonc"

with open(ho._data_files.concepts, "r") as f:
    concepts = list(csv.DictReader(f))
with open(ho._data_files.rels, "r") as f:
    rels = list(csv.DictReader(f))
with open(ho._data_files.synonyms, "r") as f:
    syns = list(csv.DictReader(f))

concept_ids = set()
for row in concepts:
    if row["concept_code"] in TEST_IDS:
        concept_ids.add(row["concept_code"])

test_rels_rows = []
rel_ids = set()
for row in rels:
    if row["concept_code_1"] in concept_ids:
        test_rels_rows.append(row)
        rel_ids.add(row["concept_code_2"])

rel_ids |= concept_ids
test_concepts_rows = []
for row in concepts:
    if row["concept_code"] in rel_ids:
        test_concepts_rows.append(row)

test_syn_rows = []
for row in syns:
    if row["synonym_concept_code"] in concept_ids:
        test_syn_rows.append(row)

with open(TEST_DATA_DIR / ho._data_files.concepts.name, "w") as f:
    writer = csv.DictWriter(f, concepts[0].keys())
    writer.writeheader()
    writer.writerows(test_concepts_rows)
with open(TEST_DATA_DIR / ho._data_files.rels.name, "w") as f:
    writer = csv.DictWriter(f, rels[0].keys())
    writer.writeheader()
    writer.writerows(test_rels_rows)
with open(TEST_DATA_DIR / ho._data_files.synonyms.name, "w") as f:
    writer = csv.DictWriter(f, syns[0].keys())
    writer.writeheader()
    writer.writerows(test_syn_rows)<|MERGE_RESOLUTION|>--- conflicted
+++ resolved
@@ -7,13 +7,8 @@
 
 TEST_IDS = ["65", "105", "151", "26"]
 
-<<<<<<< HEAD
 ho = HemOnc(create_db())  # don't need to write any data
-ho._extract_data()
-=======
-ho = HemOnc(Database())  # don't need to write any data
 ho._extract_data(False)
->>>>>>> 98e3f013
 TEST_DATA_DIR = Path(__file__).resolve().parents[1] / "data" / "hemonc"
 
 with open(ho._data_files.concepts, "r") as f:
