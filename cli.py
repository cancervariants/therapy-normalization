"""This module provides a CLI util to make updates to normalizer database."""
import click
from botocore.exceptions import ClientError
<<<<<<< HEAD
=======
from therapy.etl import ChEMBL, Wikidata, DrugBank, NCIt, ChemIDplus, RxNorm
from therapy.schemas import SourceName
>>>>>>> ab3fad86
from timeit import default_timer as timer
from boto3.dynamodb.conditions import Key
import sys
from os import environ
<<<<<<< HEAD
from therapy.schemas import SourceName
from therapy.etl import Merge
from therapy import SOURCES_CLASS, ACCEPTED_SOURCES
from therapy import SOURCES
from therapy.database import Database
=======
>>>>>>> ab3fad86


class CLI:
    """Class for updating the normalizer database via Click"""

    @click.command()
    @click.option(
        '--normalizer',
        help="The normalizer(s) you wish to update separated by spaces."
    )
    @click.option(
        '--dev',
        is_flag=True,
        help="Working in development environment on localhost port 8000."
    )
    @click.option(
        '--db_url',
        help="URL endpoint for the application database."
    )
    @click.option(
        '--update_all',
        is_flag=True,
        help='Update all normalizer sources.'
    )
    def update_normalizer_db(normalizer, dev, db_url, update_all):
        """Update select normalizer source(s) in the therapy database."""
        if dev:
            db: Database = Database(db_url='http://localhost:8000')
        elif db_url:
            db: Database = Database(db_url=db_url)
        elif 'THERAPY_NORM_DB_URL' in environ.keys():
            # environment variable will be picked up by DB instance
            db: Database = Database()
        else:
            if click.confirm("Are you sure you want to update"
                             " the production database?", default=False):
                click.echo("Updating production db...")
                db: Database = Database()
            else:
                click.echo("Exiting CLI.")
                sys.exit()

        if update_all:
            normalizers = list(src for src in SOURCES)
            CLI()._update_normalizers(normalizers, db)
        elif not normalizer:
            CLI()._help_msg()
        else:
            normalizers = str(normalizer).lower().split()

            if len(normalizers) == 0:
                CLI()._help_msg()

            non_sources = set(normalizers) - {src for src in SOURCES}

            if len(non_sources) != 0:
                raise Exception(f"Not valid source(s): {non_sources}")

            CLI()._update_normalizers(normalizers, db)

    def _help_msg(self):
        """Display help message."""
        ctx = click.get_current_context()
        click.echo(
            "Must either enter 1 or more sources, or use `--update_all` parameter")  # noqa: E501
        click.echo(ctx.get_help())
        ctx.exit()

    def _update_normalizers(self, normalizers, db):
        """Update selected normalizer sources."""
        for n in normalizers:
            click.echo(f"\nDeleting {n}...")
            start_delete = timer()
            CLI()._delete_data(n, db)
            end_delete = timer()
            delete_time = end_delete - start_delete
            click.echo(f"Deleted {n} in "
                       f"{delete_time:.5f} seconds.\n")
            click.echo(f"Loading {n}...")
            start_load = timer()
<<<<<<< HEAD
            source = SOURCES_CLASS[n](database=db)
            source_ids = source.perform_etl()
            if n in ACCEPTED_SOURCES:
                processed_ids += source_ids
=======
            source = sources[n](database=db)
            source.perform_etl()
>>>>>>> ab3fad86
            end_load = timer()
            load_time = end_load - start_load
            click.echo(f"Loaded {n} in {load_time:.5f} seconds.")
            click.echo(f"Total time for {n}: "
                       f"{(delete_time + load_time):.5f} seconds.")

    def _delete_data(self, source, database):
        # Delete source's metadata
        try:
            metadata = database.metadata.query(
                KeyConditionExpression=Key(
                    'src_name').eq(SourceName[f"{source.upper()}"].value)
            )
            if metadata['Items']:
                database.metadata.delete_item(
                    Key={'src_name': metadata['Items'][0]['src_name']},
                    ConditionExpression="src_name = :src",
                    ExpressionAttributeValues={
                        ':src': SourceName[f"{source.upper()}"].value}
                )
        except ClientError as e:
            click.echo(e.response['Error']['Message'])

        # Delete source's data from therapies table
        try:
            while True:
                response = database.therapies.query(
                    IndexName='src_index',
                    KeyConditionExpression=Key('src_name').eq(
                        SourceName[f"{source.upper()}"].value)
                )

                records = response['Items']
                if not records:
                    break

                with database.therapies.batch_writer(
                        overwrite_by_pkeys=['label_and_type', 'concept_id']) \
                        as batch:

                    for record in records:
                        batch.delete_item(
                            Key={
                                'label_and_type': record['label_and_type'],
                                'concept_id': record['concept_id']
                            }
                        )
        except ClientError as e:
            click.echo(e.response['Error']['Message'])


if __name__ == '__main__':
    CLI().update_normalizer_db()<|MERGE_RESOLUTION|>--- conflicted
+++ resolved
@@ -1,23 +1,13 @@
 """This module provides a CLI util to make updates to normalizer database."""
 import click
 from botocore.exceptions import ClientError
-<<<<<<< HEAD
-=======
-from therapy.etl import ChEMBL, Wikidata, DrugBank, NCIt, ChemIDplus, RxNorm
-from therapy.schemas import SourceName
->>>>>>> ab3fad86
 from timeit import default_timer as timer
 from boto3.dynamodb.conditions import Key
 import sys
 from os import environ
-<<<<<<< HEAD
 from therapy.schemas import SourceName
-from therapy.etl import Merge
-from therapy import SOURCES_CLASS, ACCEPTED_SOURCES
-from therapy import SOURCES
+from therapy import SOURCES_CLASS, SOURCES
 from therapy.database import Database
-=======
->>>>>>> ab3fad86
 
 
 class CLI:
@@ -98,15 +88,8 @@
                        f"{delete_time:.5f} seconds.\n")
             click.echo(f"Loading {n}...")
             start_load = timer()
-<<<<<<< HEAD
             source = SOURCES_CLASS[n](database=db)
-            source_ids = source.perform_etl()
-            if n in ACCEPTED_SOURCES:
-                processed_ids += source_ids
-=======
-            source = sources[n](database=db)
             source.perform_etl()
->>>>>>> ab3fad86
             end_load = timer()
             load_time = end_load - start_load
             click.echo(f"Loaded {n} in {load_time:.5f} seconds.")
