--- conflicted
+++ resolved
@@ -1,18 +1,11 @@
 """This module provides a CLI util to make updates to normalizer database."""
 import click
-<<<<<<< HEAD
 from botocore.exceptions import ClientError
 from therapy.etl import ChEMBL, Wikidata, DrugBank, NCIt
 from therapy.schemas import SourceName
 from timeit import default_timer as timer
-from therapy.database import Database, DYNAMODB, THERAPIES_TABLE, \
+from therapy.database import Database, DYNAMODBCLIENT, THERAPIES_TABLE, \
     METADATA_TABLE
-=======
-from therapy.etl import ChEMBL, Wikidata, DrugBank, NCIt  # noqa: F401
-from therapy.schemas import SourceName
-from timeit import default_timer as timer
-from therapy.database import Database, DYNAMODB, DYNAMODBCLIENT
->>>>>>> f892111a
 from boto3.dynamodb.conditions import Key
 
 
@@ -31,30 +24,18 @@
     )
     def update_normalizer_db(normalizer, all):
         """Update select normalizer(s) sources in the therapy database."""
-        DB = Database()
-
         sources = {
             'chembl': ChEMBL,
             'ncit': NCIt,
-<<<<<<< HEAD
             'wikidata': Wikidata,
             'drugbank': DrugBank
-=======
-            'chembl': ChEMBL,
-            'wikidata': Wikidata,
-            'drugbank': DrugBank,
->>>>>>> f892111a
         }
 
         if all:
             CLI()._delete_all_data()
             Database()
             for n in sources:
-<<<<<<< HEAD
-                CLI()._delete_data(n, DYNAMODB)
-=======
-                # CLI()._delete_data(n, DYNAMODB)
->>>>>>> f892111a
+                CLI()._delete_data(n)
                 click.echo(f"Loading {n}...")
                 start = timer()
                 sources[n]()
@@ -68,15 +49,10 @@
                 raise Exception("Must enter a normalizer.")
             for n in normalizers:
                 if n in sources:
-<<<<<<< HEAD
                     CLI()._delete_data(n)
-=======
-                    # TODO: Fix so that self._delete_data(n) works
-                    CLI()._delete_data(n, DYNAMODB)
->>>>>>> f892111a
                     click.echo(f"Loading {n}...")
                     start = timer()
-                    # sources[n]()
+                    sources[n]()
                     end = timer()
                     click.echo(f"Loaded {n} in {end - start} seconds.")
                 else:
@@ -85,17 +61,10 @@
     def _delete_all_data(self):
         tables = DYNAMODBCLIENT.list_tables()['TableNames']
         for table in tables:
-<<<<<<< HEAD
-            response = db.db_client.delete_table(TableName=table)  # noqa F841
+            response = DYNAMODBCLIENT.delete_table(TableName=table)  # noqa F841
             click.echo(f"Deleted table: {table}")
 
     def _delete_data(self, source):
-=======
-            response = DYNAMODBCLIENT.delete_table(TableName=table)  # noqa F841
-            print(f"Deleted table: {table}")
-
-    def _delete_data(self, source, dynamodb):
->>>>>>> f892111a
         click.echo(f"Start deleting the {source} source.")
 
         # Delete source's metadata
@@ -140,40 +109,6 @@
         except ClientError as e:
             click.echo(e.response['Error']['Message'])
 
-        try:
-            while True:
-                response = therapies_table.query(
-                    IndexName='src_index',
-                    KeyConditionExpression=Key(
-                        'src_name').eq(SourceName[f"{source.upper()}"].value)
-                )
-                records = response['Items']
-                if not records:
-                    break
-                for record in records:
-                    therapies_table.delete_item(
-                        Key={
-                            'label_and_type': record['label_and_type'],
-                            'concept_id': record['concept_id']
-                        },
-                        ConditionExpression="begins_with(concept_id, :src)",
-                        ExpressionAttributeValues={':src': source.lower()}
-                    )
-
-            metadata = metadata_table.query(
-                KeyConditionExpression=Key(
-                    'src_name').eq(SourceName[f"{source.upper()}"].value)
-            )
-            metadata = metadata['Items'][0]['src_name']
-            metadata_table.delete_item(
-                Key={'src_name': metadata},
-                ConditionExpression="src_name = :src",
-                ExpressionAttributeValues={
-                    ':src': SourceName[f"{source.upper()}"].value}
-            )
-        except ValueError:
-            print("Not a valid query.")
-
         click.echo(f"Finished deleting the {source} source.")
 
 
