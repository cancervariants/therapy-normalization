--- conflicted
+++ resolved
@@ -1,14 +1,6 @@
 """This module provides a CLI util to make updates to normalizer database."""
 import click
-<<<<<<< HEAD
 from therapy.etl import ChEMBL  # , Wikidata, DrugBank
-=======
-from therapy.etl import ChEMBL, Wikidata, NCIt, DrugBank
-from therapy.database import Base, engine, SessionLocal
-from therapy import database, models, schemas  # noqa: F401
-from therapy.models import Therapy, Meta
-from sqlalchemy import event
->>>>>>> 07b26f1d
 from therapy.schemas import SourceName
 from timeit import default_timer as timer
 from therapy.database import Database  # noqa F401
@@ -37,16 +29,10 @@
         # Database(dynamodb, dynamodb_client)
 
         sources = {
-<<<<<<< HEAD
             'chembl': ChEMBL  # ,
-            # wikidata': Wikidata,
+            # 'ncit': NCIt,
+            # 'wikidata': Wikidata,
             # 'drugbank': DrugBank,
-=======
-            'chembl': ChEMBL,
-            'wikidata': Wikidata,
-            'ncit': NCIt,
-            'drugbank': DrugBank,
->>>>>>> 07b26f1d
         }
 
         if all:
