--- conflicted
+++ resolved
@@ -1,10 +1,6 @@
 """This module provides a CLI util to make updates to normalizer database."""
 import click
-<<<<<<< HEAD
-from therapy.etl import ChEMBL, Wikidata, NCIt
-=======
-from therapy.etl import ChEMBL, Wikidata, DrugBank
->>>>>>> f0c2fe68
+from therapy.etl import ChEMBL, Wikidata, NCIt, DrugBank
 from therapy.database import Base, engine, SessionLocal
 from therapy import database, models, schemas  # noqa: F401
 from therapy.models import Therapy, Meta
@@ -42,11 +38,8 @@
         sources = {
             'chembl': ChEMBL,
             'wikidata': Wikidata,
-<<<<<<< HEAD
-            'ncit': NCIt
-=======
+            'ncit': NCIt,
             'drugbank': DrugBank,
->>>>>>> f0c2fe68
         }
 
         if all:
