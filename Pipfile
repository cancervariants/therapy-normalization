[[source]]
name = "pypi"
url = "https://pypi.org/simple"
verify_ssl = true

[dev-packages]

[packages]
pydantic = "*"
pytest = "*"
pre-commit = "*"
flake8 = "*"
flake8-docstrings = "*"
coverage = "*"
pytest-cov = "*"
coveralls = "*"
twine = "*"
jupyterlab = "*"
civicpy = "*"
thera-py = {editable = true, path = "."}
fastapi = "*"
uvicorn = "*"
sqlalchemy = "*"
click = "*"
alembic = "*"
<<<<<<< HEAD
cython = "*"
owlready2 = "*"
pronto = "*"
=======
lxml = "*"
matplotlib = "*"
>>>>>>> c6b86c63

[requires]
python_version = "3.8"<|MERGE_RESOLUTION|>--- conflicted
+++ resolved
@@ -23,14 +23,11 @@
 sqlalchemy = "*"
 click = "*"
 alembic = "*"
-<<<<<<< HEAD
 cython = "*"
 owlready2 = "*"
 pronto = "*"
-=======
 lxml = "*"
 matplotlib = "*"
->>>>>>> c6b86c63
 
 [requires]
 python_version = "3.8"