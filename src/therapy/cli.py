"""Provides a CLI util to make updates to normalizer database."""
import logging
from timeit import default_timer as timer
from typing import Collection, List, Set

import click
from disease.cli import _update_sources as update_disease_sources
from disease.database import create_db as create_disease_db
from disease.schemas import SourceName as DiseaseSourceName

from therapy import SOURCES
from therapy.database.database import (
    AbstractDatabase,
    DatabaseReadError,
    DatabaseWriteError,
    create_db,
)
from therapy.schemas import SourceName

logger = logging.getLogger(__name__)
logger.setLevel(logging.DEBUG)


@click.command()
@click.option("--db_url", help="URL endpoint for the application database.")
@click.option("--verbose", "-v", is_flag=True, help="Print result to console if set.")
def check_db(db_url: str, verbose: bool = False) -> None:
    """Perform basic checks on DB health and population. Exits with status code 1
    if DB schema is uninitialized or if critical tables appear to be empty.

    \f
    :param db_url: URL to normalizer database
    :param verbose: if true, print result to console
    """  # noqa: D301
    db = create_db(db_url, False)
    if not db.check_schema_initialized():
        if verbose:
            click.echo("Health check failed: DB schema uninitialized.")
        click.get_current_context().exit(1)
    if verbose:
        click.echo("DB health check successful: tables appear complete.")


def _delete_source(n: SourceName, db: AbstractDatabase) -> float:
    """Delete individual source data.

    :param n: name of source to delete
    :param db: database instance
    :return: time taken (in seconds) to delete
    """
    msg = f"Deleting {n.value}..."
    click.echo(f"\n{msg}")
    logger.info(msg)
    start_delete = timer()
    db.delete_source(n)
    end_delete = timer()
    delete_time = end_delete - start_delete
    msg = f"Deleted {n.value} in {delete_time:.5f} seconds."
    click.echo(f"{msg}\n")
    logger.info(msg)
    return delete_time


def _load_source(
    name: SourceName,
    db: AbstractDatabase,
    delete_time: float,
    processed_ids: List[str],
    use_existing: bool,
) -> None:
    """Load individual source data.

    :param n: name of source
    :param db: database instance
    :param delete_time: time taken (in seconds) to run deletion
    :param processed_ids: in-progress list of processed therapy IDs
    :param use_existing: if True, use most recent local data files instead of
        fetching from remote
    """
    msg = f"Loading {name.value}..."
    click.echo(msg)
    logger.info(msg)
    start_load = timer()

    # used to get source class name from string
    try:
        from therapy.etl import (  # noqa: F401
            ChEMBL,
            ChemIDplus,
            DrugBank,
            DrugsAtFDA,
            EtlError,
            GuideToPHARMACOLOGY,
            HemOnc,
            NCIt,
            RxNorm,
            Wikidata,
        )
    except ModuleNotFoundError as e:
        click.echo(
            f"Encountered ModuleNotFoundError attempting to import {e.name}. Are ETL dependencies installed?"
        )
<<<<<<< HEAD
        click.get_current_context().exit()
    SourceClass = eval(name.value)  # noqa: N806

    source = SourceClass(database=db)
    try:
        processed_ids += source.perform_etl(use_existing)
    except EtlError as e:
        logger.error(e)
        click.echo(f"Encountered error while loading {name}: {e}.")
        click.get_current_context().exit()
    end_load = timer()
    load_time = end_load - start_load
    msg = f"Loaded {name.value} in {load_time:.5f} seconds."
    click.echo(msg)
    logger.info(msg)
    msg = f"Total time for {name.value}: {(delete_time + load_time):.5f} seconds."
    click.echo(msg)
    logger.info(msg)


def _delete_normalized_data(database: AbstractDatabase) -> None:
    """Delete normalized concepts

    :param database: DB instance
    """
    click.echo("\nDeleting normalized records...")
    start_delete = timer()
    try:
        database.delete_normalized_concepts()
    except (DatabaseReadError, DatabaseWriteError) as e:
        click.echo(f"Encountered exception during normalized data deletion: {e}")
    end_delete = timer()
    delete_time = end_delete - start_delete
    click.echo(f"Deleted normalized records in {delete_time:.5f} seconds.")


def _load_merge(db: AbstractDatabase, processed_ids: Set[str]) -> None:
    """Load merged concepts

    :param db: database instance
    :param processed_ids: in-progress list of processed therapy IDs
    """
    start = timer()
    _delete_normalized_data(db)
    if not processed_ids:
        processed_ids = db.get_all_concept_ids()

    try:
        from therapy.etl.merge import Merge
    except ModuleNotFoundError as e:
=======
        click.echo(ctx.get_help())
        ctx.exit()

    @staticmethod
    def _update_normalizers(
        normalizers: List[str], db: Database, update_merged: bool, use_existing: bool
    ) -> None:
        """Update selected normalizer sources.
        :param List[str] normalizers: list of source names to update
        :param Database db: database instance to use
        :param bool update_merged: if true, store concept IDs as they're processed and
            produce normalized records
        :param bool use_existing: if true, don't try to fetch latest source data in
            source perform_etl methods
        """
        processed_ids = list()

        # used to get source class name from string
        sources_class_map = {
            s.value.lower(): eval(s.value) for s in SourceName.__members__.values()
        }

        for n in normalizers:
            msg = f"Deleting {n}..."
            click.echo(f"\n{msg}")
            logger.info(msg)

            start_delete = timer()
            CLI()._delete_data(n, db)
            end_delete = timer()
            delete_time = end_delete - start_delete

            msg = f"Deleted {n} in {delete_time:.5f} seconds."
            click.echo(f"{msg}\n")
            logger.info(msg)

            msg = f"Loading {n}..."
            click.echo(msg)
            logger.info(msg)

            start_load = timer()
            source = sources_class_map[n](database=db, silent=False)
            try:
                processed_ids += source.perform_etl(use_existing)
            except FileNotFoundError as e:
                if use_existing:
                    if click.confirm(
                        f"Encountered FileNotFoundError while loading {n}: "
                        f"{e.args[0] if len(e.args) > 0 else ''}\n"
                        "Attempt to retrieve latest version from source? "
                    ):
                        processed_ids += source.perform_etl()
                    else:
                        raise e
            end_load = timer()
            load_time = end_load - start_load

            msg = f"Loaded {n} in {load_time:.5f} seconds."
            click.echo(msg)
            logger.info(msg)

            msg = f"Total time for {n}: " f"{(delete_time + load_time):.5f} seconds."
            click.echo(msg)
            logger.info(msg)

        if update_merged:
            CLI()._update_merged(db, processed_ids)

    def _update_merged(self, db: Database, processed_ids: List[str]) -> None:
        """Build and upload merged records. Will construct list of IDs if given an empty
        processed_ids list.
        :param Database db: DB instance to use
        :param List[str] processed_ids: List of IDs to create merged groups from
        """
        start_merge = timer()
        if not processed_ids:
            CLI()._delete_normalized_data(db)
            processed_ids = db.get_ids_for_merge()
        merge = Merge(database=db)
        click.echo("Constructing normalized records...")
        merge.create_merged_concepts(set(processed_ids))
        end_merge = timer()
>>>>>>> 98e3f013
        click.echo(
            f"Encountered ModuleNotFoundError attempting to import {e.name}. Are ETL dependencies installed?"
        )
        click.get_current_context().exit()

    merge = Merge(database=db)
    click.echo("Constructing normalized records...")
    merge.create_merged_concepts(processed_ids)
    end = timer()
    click.echo(
        f"Merged concept generation completed in " f"{(end - start):.5f} seconds"
    )


def _update_normalizer(
    sources: Collection[SourceName],
    db: AbstractDatabase,
    update_merged: bool,
    use_existing: bool,
) -> None:
    """Update selected normalizer sources.

    :param sources: names of sources to update
    :param db: database instance
    :param update_merged: if true, retain processed records to use in updating merged
        records
    :param use_existing: if True, use most recent local version of source data instead of
        fetching from remote
    """
    processed_ids = list()
    for n in sources:
        delete_time = _delete_source(n, db)
        _load_source(n, db, delete_time, processed_ids, use_existing)

    if update_merged:
        _load_merge(db, set(processed_ids))


def _ensure_diseases_updated(from_local: bool) -> None:
    """Check disease DB. If it appears unpopulate, run a full update.

    :param from_local: if True, update from most recent locally available data
    """
    disease_db = create_disease_db()
    if (
        not disease_db.check_schema_initialized()
        or not disease_db.check_tables_populated()
    ):
        update_disease_sources(list(DiseaseSourceName), disease_db, True, from_local)


@click.command()
@click.option("--sources", help="The source(s) you wish to update separated by spaces.")
@click.option("--aws_instance", is_flag=True, help="Using AWS DynamodDB instance.")
@click.option("--db_url", help="URL endpoint for the application database.")
@click.option("--update_all", is_flag=True, help="Update all normalizer sources.")
@click.option(
    "--update_merged",
    is_flag=True,
    help="Update concepts for normalize endpoint from accepted sources.",
)
@click.option(
    "--use_existing",
    is_flag=True,
    default=False,
    help="Use most recent local source data instead of fetching latest version",
)
def update_normalizer_db(
    sources: str,
    aws_instance: bool,
    db_url: str,
    update_all: bool,
    update_merged: bool,
    use_existing: bool,
) -> None:
    """Update selected normalizer source(s) in the therapy database. For example, the
    following command will update RxNorm and Wikidata data, using a database connection at port 8001:

    % therapy_norm_update --sources="rxnorm wikidata" --db_url=http://localhost:8001

    \f
    :param sources: names of sources to update, comma-separated
    :param aws_instance: if true, use cloud instance
    :param db_url: URI pointing to database
    :param update_all: if true, update all sources (ignore `normalizer` parameter)
    :param update_merged: if true, update normalized records
    :param use_existing: if True, use most recent local data instead of fetching latest version
    """  # noqa: D301
    db = create_db(db_url, aws_instance)

    if update_all:
        _ensure_diseases_updated(use_existing)
        _update_normalizer(list(SourceName), db, update_merged, use_existing)
    elif not sources:
        if update_merged:
            _load_merge(db, set())
        else:
            ctx = click.get_current_context()
            click.echo(
                "Must either enter 1 or more sources, or use `--update_all` parameter"
            )  # noqa: E501
            click.echo(ctx.get_help())
            ctx.exit()
    else:
        sources_split = sources.lower().split()

        if len(sources_split) == 0:
            raise Exception("Must enter 1 or more source names to update")

        non_sources = set(sources_split) - set(SOURCES)

        if len(non_sources) != 0:
            raise Exception(f"Not valid source(s): {non_sources}")

        parsed_source_names = {SourceName(SOURCES[s]) for s in sources_split}
        if (
            SourceName.CHEMBL in parsed_source_names
            or SourceName.HEMONC in parsed_source_names
        ):
            _ensure_diseases_updated(use_existing)
        _update_normalizer(parsed_source_names, db, update_merged, use_existing)


if __name__ == "__main__":
    update_normalizer_db()<|MERGE_RESOLUTION|>--- conflicted
+++ resolved
@@ -100,7 +100,6 @@
         click.echo(
             f"Encountered ModuleNotFoundError attempting to import {e.name}. Are ETL dependencies installed?"
         )
-<<<<<<< HEAD
         click.get_current_context().exit()
     SourceClass = eval(name.value)  # noqa: N806
 
@@ -147,94 +146,9 @@
     _delete_normalized_data(db)
     if not processed_ids:
         processed_ids = db.get_all_concept_ids()
-
     try:
         from therapy.etl.merge import Merge
     except ModuleNotFoundError as e:
-=======
-        click.echo(ctx.get_help())
-        ctx.exit()
-
-    @staticmethod
-    def _update_normalizers(
-        normalizers: List[str], db: Database, update_merged: bool, use_existing: bool
-    ) -> None:
-        """Update selected normalizer sources.
-        :param List[str] normalizers: list of source names to update
-        :param Database db: database instance to use
-        :param bool update_merged: if true, store concept IDs as they're processed and
-            produce normalized records
-        :param bool use_existing: if true, don't try to fetch latest source data in
-            source perform_etl methods
-        """
-        processed_ids = list()
-
-        # used to get source class name from string
-        sources_class_map = {
-            s.value.lower(): eval(s.value) for s in SourceName.__members__.values()
-        }
-
-        for n in normalizers:
-            msg = f"Deleting {n}..."
-            click.echo(f"\n{msg}")
-            logger.info(msg)
-
-            start_delete = timer()
-            CLI()._delete_data(n, db)
-            end_delete = timer()
-            delete_time = end_delete - start_delete
-
-            msg = f"Deleted {n} in {delete_time:.5f} seconds."
-            click.echo(f"{msg}\n")
-            logger.info(msg)
-
-            msg = f"Loading {n}..."
-            click.echo(msg)
-            logger.info(msg)
-
-            start_load = timer()
-            source = sources_class_map[n](database=db, silent=False)
-            try:
-                processed_ids += source.perform_etl(use_existing)
-            except FileNotFoundError as e:
-                if use_existing:
-                    if click.confirm(
-                        f"Encountered FileNotFoundError while loading {n}: "
-                        f"{e.args[0] if len(e.args) > 0 else ''}\n"
-                        "Attempt to retrieve latest version from source? "
-                    ):
-                        processed_ids += source.perform_etl()
-                    else:
-                        raise e
-            end_load = timer()
-            load_time = end_load - start_load
-
-            msg = f"Loaded {n} in {load_time:.5f} seconds."
-            click.echo(msg)
-            logger.info(msg)
-
-            msg = f"Total time for {n}: " f"{(delete_time + load_time):.5f} seconds."
-            click.echo(msg)
-            logger.info(msg)
-
-        if update_merged:
-            CLI()._update_merged(db, processed_ids)
-
-    def _update_merged(self, db: Database, processed_ids: List[str]) -> None:
-        """Build and upload merged records. Will construct list of IDs if given an empty
-        processed_ids list.
-        :param Database db: DB instance to use
-        :param List[str] processed_ids: List of IDs to create merged groups from
-        """
-        start_merge = timer()
-        if not processed_ids:
-            CLI()._delete_normalized_data(db)
-            processed_ids = db.get_ids_for_merge()
-        merge = Merge(database=db)
-        click.echo("Constructing normalized records...")
-        merge.create_merged_concepts(set(processed_ids))
-        end_merge = timer()
->>>>>>> 98e3f013
         click.echo(
             f"Encountered ModuleNotFoundError attempting to import {e.name}. Are ETL dependencies installed?"
         )
