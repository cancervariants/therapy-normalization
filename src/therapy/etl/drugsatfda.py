"""ETL methods for the Drugs@FDA source."""
import json
from typing import List, Optional

<<<<<<< HEAD
import requests

from therapy import logger
from therapy.etl.base import Base, EtlError
=======
from therapy import logger
from therapy.etl.base import Base
>>>>>>> 98e3f013
from therapy.schemas import (
    ApprovalRating,
    NamespacePrefix,
    RecordParams,
    SourceMeta,
)


class DrugsAtFDA(Base):
    """Class for Drugs@FDA ETL methods."""

<<<<<<< HEAD
    def _download_data(self) -> None:
        """Download source data from instance-provided source URL."""
        logger.info("Retrieving source data for Drugs@FDA")
        url = "https://download.open.fda.gov/drug/drugsfda/drug-drugsfda-0001-of-0001.json.zip"
        outfile_path = self._src_dir / f"drugsatfda_{self._version}.json"
        self._http_download(url, outfile_path, handler=self._zip_handler)
        logger.info("Successfully retrieved source data for Drugs@FDA")

    def get_latest_version(self) -> str:
        """Retrieve latest version of source data.
        :return: version as a str -- expected formatting is YYYY-MM-DD
        """
        r = requests.get("https://api.fda.gov/download.json")
        if r.status_code == 200:
            r_json = r.json()
            try:
                date = r_json["results"]["drug"]["drugsfda"]["export_date"]
            except KeyError:
                msg = "Unable to parse OpenFDA version API - check for breaking changes"
                logger.error(msg)
                raise EtlError(msg)
            return date
        else:
            raise requests.HTTPError(
                "Unable to retrieve version from FDA API", response=requests.Response()
            )

=======
>>>>>>> 98e3f013
    def _load_meta(self) -> None:
        """Add Drugs@FDA metadata."""
        meta = {
            "data_license": "CC0",
            "data_license_url": "https://creativecommons.org/publicdomain/zero/1.0/legalcode",
            "version": self._version,
            "data_url": "https://open.fda.gov/apis/drug/drugsfda/download/",
            "rdp_url": None,
            "data_license_attributes": {
                "non_commercial": False,
                "share_alike": False,
                "attribution": False,
            },
        }
        self.database.add_source_metadata(self._name, SourceMeta(**meta))

    def _get_marketing_status_rating(
        self, products: List, concept_id: str
    ) -> Optional[str]:
        """Get approval status rating from products list.
        :param List products: list of individual FDA product objects
        :param str concept_id: FDA application concept ID, used in reporting error
            messages
        :return: approval_rating value if successful, None if ambiguous or unavailable
        """
        statuses_map = {
            "Discontinued": ApprovalRating.FDA_DISCONTINUED.value,
            "Prescription": ApprovalRating.FDA_PRESCRIPTION.value,
            "Over-the-counter": ApprovalRating.FDA_OTC.value,
            "None (Tentative Approval)": ApprovalRating.FDA_TENTATIVE.value,
        }
        statuses = [p["marketing_status"] for p in products]
        if not all([s == statuses[0] for s in statuses]):
            msg = (
                f"Application {concept_id} has inconsistent marketing "
                f"statuses: {statuses}"
            )
            logger.info(msg)
            return None
        else:
            return statuses_map.get(statuses[0])

    def _transform_data(self) -> None:
        """Prepare source data for loading into DB."""
        with open(self._data_file, "r") as f:  # type: ignore
            data = json.load(f)["results"]

        for result in data:
            if "products" not in result:
                continue
            products = result["products"]

            app_no = result["application_number"]
            if app_no.startswith("NDA"):
                namespace = NamespacePrefix.DRUGSATFDA_NDA.value
            elif app_no.startswith("ANDA"):
                namespace = NamespacePrefix.DRUGSATFDA_ANDA.value
            else:
                # ignore biologics license applications (tentative)
                continue
            concept_id = f"{namespace}:{app_no.split('NDA')[-1]}"
            therapy: RecordParams = {"concept_id": concept_id}

            rating = self._get_marketing_status_rating(products, concept_id)
            if rating:
                therapy["approval_ratings"] = [rating]

            brand_names = [p["brand_name"] for p in products]

            aliases = []
            if "openfda" in result:
                openfda = result["openfda"]
                brand_name = openfda.get("brand_name")
                if brand_name:
                    brand_names += brand_name

                substances = openfda.get("substance_name", [])
                n_substances = len(set(substances))
                if n_substances > 1:
                    # if ambiguous, store all as aliases
                    msg = (
                        f"Application {concept_id} has {n_substances} "
                        f"substance names: {substances}"
                    )
                    logger.debug(msg)
                    aliases += substances
                elif n_substances == 1:
                    therapy["label"] = substances[0]

                generics = openfda.get("generic_name", [])
                n_generic = len(set(generics))
                if n_generic > 1:
                    aliases += generics
                elif n_generic == 1:
                    if n_substances == 0:
                        # there are about 300 cases of this
                        therapy["label"] = generics[0]
                    else:
                        aliases.append(generics[0])

                therapy["associated_with"] = []
                unii = openfda.get("unii")
                if unii:
                    unii_items = [f"{NamespacePrefix.UNII.value}:{u}" for u in unii]
                    therapy["associated_with"] += unii_items  # type: ignore
                spl = openfda.get("spl_id")
                if spl:
                    spl_items = [f"{NamespacePrefix.SPL.value}:{s}" for s in spl]
                    therapy["associated_with"] += spl_items  # type: ignore
                ndc = openfda.get("product_ndc")
                if ndc:
                    ndc_items = [f"{NamespacePrefix.NDC.value}:{n}" for n in ndc]
                    therapy["associated_with"] += ndc_items  # type: ignore

                rxcui = openfda.get("rxcui")
                if rxcui:
                    therapy["xrefs"] = [
                        f"{NamespacePrefix.RXNORM.value}:{r}" for r in rxcui
                    ]

            therapy["trade_names"] = brand_names
            therapy["aliases"] = aliases
            self._load_therapy(therapy)<|MERGE_RESOLUTION|>--- conflicted
+++ resolved
@@ -2,15 +2,8 @@
 import json
 from typing import List, Optional
 
-<<<<<<< HEAD
-import requests
-
-from therapy import logger
-from therapy.etl.base import Base, EtlError
-=======
 from therapy import logger
 from therapy.etl.base import Base
->>>>>>> 98e3f013
 from therapy.schemas import (
     ApprovalRating,
     NamespacePrefix,
@@ -22,36 +15,6 @@
 class DrugsAtFDA(Base):
     """Class for Drugs@FDA ETL methods."""
 
-<<<<<<< HEAD
-    def _download_data(self) -> None:
-        """Download source data from instance-provided source URL."""
-        logger.info("Retrieving source data for Drugs@FDA")
-        url = "https://download.open.fda.gov/drug/drugsfda/drug-drugsfda-0001-of-0001.json.zip"
-        outfile_path = self._src_dir / f"drugsatfda_{self._version}.json"
-        self._http_download(url, outfile_path, handler=self._zip_handler)
-        logger.info("Successfully retrieved source data for Drugs@FDA")
-
-    def get_latest_version(self) -> str:
-        """Retrieve latest version of source data.
-        :return: version as a str -- expected formatting is YYYY-MM-DD
-        """
-        r = requests.get("https://api.fda.gov/download.json")
-        if r.status_code == 200:
-            r_json = r.json()
-            try:
-                date = r_json["results"]["drug"]["drugsfda"]["export_date"]
-            except KeyError:
-                msg = "Unable to parse OpenFDA version API - check for breaking changes"
-                logger.error(msg)
-                raise EtlError(msg)
-            return date
-        else:
-            raise requests.HTTPError(
-                "Unable to retrieve version from FDA API", response=requests.Response()
-            )
-
-=======
->>>>>>> 98e3f013
     def _load_meta(self) -> None:
         """Add Drugs@FDA metadata."""
         meta = {
