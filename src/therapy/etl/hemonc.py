--- conflicted
+++ resolved
@@ -136,15 +136,9 @@
 
                 elif rel_type == "Was FDA approved yr":
                     try:
-<<<<<<< HEAD
-                        year = self._id_to_yr(row[1])
-                    except TypeError:
+                        year = years[row[1]]
+                    except KeyError:
                         _logger.exception(
-=======
-                        year = years[row[1]]
-                    except KeyError:
-                        _logger.error(
->>>>>>> cecf3321
                             "Failed parse of FDA approval year ID %s for HemOnc ID %s",
                             row[1],
                             row[0],
